import { DataFrame, DataTransformerInfo, Vector, FieldType, Field, NullValueMode } from '../../types';
import { DataTransformerID } from './ids';
import { ReducerID, fieldReducers } from '../fieldReducer';
import { getFieldMatcher } from '../matchers';
import { FieldMatcherID } from '../matchers/ids';
import { RowVector } from '../../vector/RowVector';
import { ArrayVector, BinaryOperationVector, ConstantVector } from '../../vector';
import { doStandardCalcs } from '../fieldReducer';
import { seriesToColumnsTransformer } from './seriesToColumns';
import { getTimeField } from '../../dataframe';
import defaults from 'lodash/defaults';
import { BinaryOperationID, binaryOperators } from '../../utils/binaryOperators';

export enum CalculateFieldMode {
  ReduceRow = 'reduceRow',
  BinaryOperation = 'binary',
}

interface ReduceOptions {
  include?: string; // Assume all fields
  reducer: ReducerID;
  nullValueMode?: NullValueMode;
}

interface BinaryOptions {
  left: string;
  operator: BinaryOperationID;
  right: string;
}

const defaultReduceOptions: ReduceOptions = {
  reducer: ReducerID.sum,
};

const defaultBinaryOptions: BinaryOptions = {
  left: '',
  operator: BinaryOperationID.Add,
  right: '',
};

export interface CalculateFieldTransformerOptions {
  // True/False or auto
  timeSeries?: boolean;
  mode: CalculateFieldMode; // defaults to 'reduce'

  // Only one should be filled
  reduce?: ReduceOptions;
  binary?: BinaryOptions;

  // Remove other fields
  replaceFields?: boolean;

  // Output field properties
  alias?: string; // The output field name
  // TODO: config?: FieldConfig; or maybe field overrides? since the UI exists
}

type ValuesCreator = (data: DataFrame) => Vector;

export const calculateFieldTransformer: DataTransformerInfo<CalculateFieldTransformerOptions> = {
  id: DataTransformerID.calculateField,
  name: 'Add field from calculation',
  description: 'Use the row values to calculate a new field',
  defaultOptions: {
    mode: CalculateFieldMode.ReduceRow,
    reduce: {
      reducer: ReducerID.sum,
    },
  },
  transformer: options => (data: DataFrame[]) => {
    // Assume timeseries should first be joined by time
    const timeFieldName = findConsistentTimeFieldName(data);

    if (data.length > 1 && timeFieldName && options.timeSeries !== false) {
      data = seriesToColumnsTransformer.transformer({
        byField: timeFieldName,
      })(data);
    }

    const mode = options.mode ?? CalculateFieldMode.ReduceRow;
    let creator: ValuesCreator | undefined = undefined;

    if (mode === CalculateFieldMode.ReduceRow) {
      creator = getReduceRowCreator(defaults(options.reduce, defaultReduceOptions));
    } else if (mode === CalculateFieldMode.BinaryOperation) {
      creator = getBinaryCreator(defaults(options.binary, defaultBinaryOptions));
    }

    // Nothing configured
    if (!creator) {
      return data;
    }

<<<<<<< HEAD
      // Prepare a "fake" field for the row
      const iter = new RowVector(columns);
      const row: Field = {
        name: 'temp',
        values: iter,
        type: FieldType.number,
        config: {},
      };
      const vals: number[] = [];
      for (let i = 0; i < frame.length; i++) {
        iter.rowIndex = i;
        if (row.state) {
          row.state.calcs = undefined; // bust the cache (just in case)
        }
        const val = reducer(row, ignoreNulls, nullAsZero)[options.reducer];
        vals.push(val);
=======
    return data.map(frame => {
      // delegate field creation to the specific function
      const values = creator!(frame);
      if (!values) {
        return frame;
>>>>>>> 92a16d2e
      }

      const field = {
        name: getResultFieldNameForCalculateFieldTransformerOptions(options),
        type: FieldType.number,
        config: {},
        values,
      };
      let fields: Field[] = [];

      // Replace all fields with the single field
      if (options.replaceFields) {
        const { timeField } = getTimeField(frame);
        if (timeField && options.timeSeries !== false) {
          fields = [timeField, field];
        } else {
          fields = [field];
        }
      } else {
        fields = [...frame.fields, field];
      }
      return {
        ...frame,
        fields,
      };
    });
  },
};

function getReduceRowCreator(options: ReduceOptions): ValuesCreator {
  let matcher = getFieldMatcher({
    id: FieldMatcherID.numeric,
  });

  if (options.include && options.include.length) {
    matcher = getFieldMatcher({
      id: FieldMatcherID.byName,
      options: options.include,
    });
  }

  const info = fieldReducers.get(options.reducer);

  if (!info) {
    throw new Error(`Unknown reducer: ${options.reducer}`);
  }

  const reducer = info.reduce ?? doStandardCalcs;
  const ignoreNulls = options.nullValueMode === NullValueMode.Ignore;
  const nullAsZero = options.nullValueMode === NullValueMode.AsZero;

  return (frame: DataFrame) => {
    // Find the columns that should be examined
    const columns: Vector[] = [];
    for (const field of frame.fields) {
      if (matcher(field)) {
        columns.push(field.values);
      }
    }

    // Prepare a "fake" field for the row
    const iter = new RowVector(columns);
    const row: Field = {
      name: 'temp',
      values: iter,
      type: FieldType.number,
      config: {},
    };
    const vals: number[] = [];

    for (let i = 0; i < frame.length; i++) {
      iter.rowIndex = i;
      row.calcs = undefined; // bust the cache (just in case)
      const val = reducer(row, ignoreNulls, nullAsZero)[options.reducer];
      vals.push(val);
    }

    return new ArrayVector(vals);
  };
}

function findFieldValuesWithNameOrConstant(frame: DataFrame, name: string): Vector | undefined {
  if (!name) {
    return undefined;
  }

  for (const f of frame.fields) {
    if (f.name === name) {
      return f.values;
    }
  }

  const v = parseFloat(name);
  if (!isNaN(v)) {
    return new ConstantVector(v, frame.length);
  }

  return undefined;
}

function getBinaryCreator(options: BinaryOptions): ValuesCreator {
  const operator = binaryOperators.getIfExists(options.operator);

  return (frame: DataFrame) => {
    const left = findFieldValuesWithNameOrConstant(frame, options.left);
    const right = findFieldValuesWithNameOrConstant(frame, options.right);
    if (!left || !right || !operator) {
      return (undefined as unknown) as Vector;
    }

    return new BinaryOperationVector(left, right, operator.operation);
  };
}

/**
 * Find the name for the time field used in all frames (if one exists)
 */
function findConsistentTimeFieldName(data: DataFrame[]): string | undefined {
  let name: string | undefined = undefined;
  for (const frame of data) {
    const { timeField } = getTimeField(frame);
    if (!timeField) {
      return undefined; // Not timeseries
    }
    if (!name) {
      name = timeField.name;
    } else if (name !== timeField.name) {
      // Second frame has a different time column?!
      return undefined;
    }
  }
  return name;
}

export function getResultFieldNameForCalculateFieldTransformerOptions(options: CalculateFieldTransformerOptions) {
  if (options.alias?.length) {
    return options.alias;
  }

  if (options.mode === CalculateFieldMode.BinaryOperation) {
    const { binary } = options;
    return `${binary?.left ?? ''} ${binary?.operator ?? ''} ${binary?.right ?? ''}`;
  }

  if (options.mode === CalculateFieldMode.ReduceRow) {
    const r = fieldReducers.getIfExists(options.reduce?.reducer);
    if (r) {
      return r.name;
    }
  }

  return 'math';
}<|MERGE_RESOLUTION|>--- conflicted
+++ resolved
@@ -91,30 +91,11 @@
       return data;
     }
 
-<<<<<<< HEAD
-      // Prepare a "fake" field for the row
-      const iter = new RowVector(columns);
-      const row: Field = {
-        name: 'temp',
-        values: iter,
-        type: FieldType.number,
-        config: {},
-      };
-      const vals: number[] = [];
-      for (let i = 0; i < frame.length; i++) {
-        iter.rowIndex = i;
-        if (row.state) {
-          row.state.calcs = undefined; // bust the cache (just in case)
-        }
-        const val = reducer(row, ignoreNulls, nullAsZero)[options.reducer];
-        vals.push(val);
-=======
     return data.map(frame => {
       // delegate field creation to the specific function
       const values = creator!(frame);
       if (!values) {
         return frame;
->>>>>>> 92a16d2e
       }
 
       const field = {
@@ -187,7 +168,6 @@
 
     for (let i = 0; i < frame.length; i++) {
       iter.rowIndex = i;
-      row.calcs = undefined; // bust the cache (just in case)
       const val = reducer(row, ignoreNulls, nullAsZero)[options.reducer];
       vals.push(val);
     }
