--- conflicted
+++ resolved
@@ -48,32 +48,6 @@
 
 ## Preview feature toggles
 
-<<<<<<< HEAD
-| Feature toggle name                  | Description                                                                                                                                                                                  |
-| ------------------------------------ | -------------------------------------------------------------------------------------------------------------------------------------------------------------------------------------------- |
-| `trimDefaults`                       | Use cue schema to remove values that will be applied automatically                                                                                                                           |
-| `panelTitleSearch`                   | Search for dashboards using panel title                                                                                                                                                      |
-| `publicDashboards`                   | Enables public access to dashboards                                                                                                                                                          |
-| `migrationLocking`                   | Lock database during migrations                                                                                                                                                              |
-| `correlations`                       | Correlations page                                                                                                                                                                            |
-| `newDBLibrary`                       | Use jmoiron/sqlx rather than xorm for a few backend services                                                                                                                                 |
-| `validateDashboardsOnSave`           | Validate dashboard JSON POSTed to api/dashboards/db                                                                                                                                          |
-| `autoMigrateOldPanels`               | Migrate old angular panels to supported versions (graph, table-old, worldmap, etc)                                                                                                           |
-| `disableAngular`                     | Dynamic flag to disable angular at runtime. The preferred method is to set `angular_support_enabled` to `false` in the [security] settings, which allows you to change the state at runtime. |
-| `grpcServer`                         | Run the GRPC server                                                                                                                                                                          |
-| `accessControlOnCall`                | Access control primitives for OnCall                                                                                                                                                         |
-| `nestedFolders`                      | Enable folder nesting                                                                                                                                                                        |
-| `alertingNoNormalState`              | Stop maintaining state of alerts that are not firing                                                                                                                                         |
-| `renderAuthJWT`                      | Uses JWT-based auth for rendering instead of relying on remote cache                                                                                                                         |
-| `refactorVariablesTimeRange`         | Refactor time range variables flow to reduce number of API calls made when query variables are chained                                                                                       |
-| `enableElasticsearchBackendQuerying` | Enable the processing of queries and responses in the Elasticsearch data source through backend                                                                                              |
-| `faroDatasourceSelector`             | Enable the data source selector within the Frontend Apps section of the Frontend Observability                                                                                               |
-| `enableDatagridEditing`              | Enables the edit functionality in the datagrid panel                                                                                                                                         |
-| `dataSourcePageHeader`               | Apply new pageHeader UI in data source edit page                                                                                                                                             |
-| `sqlDatasourceDatabaseSelection`     | Enables previous SQL data source dataset dropdown behavior                                                                                                                                   |
-| `splitScopes`                        | Support faster dashboard and folder search by splitting permission scopes into parts                                                                                                         |
-| `reportingRetries`                   | Enable rendering retries for the reporting feature                                                                                                                                           |
-=======
 | Feature toggle name              | Description                                                                                                                                                                                  |
 | -------------------------------- | -------------------------------------------------------------------------------------------------------------------------------------------------------------------------------------------- |
 | `trimDefaults`                   | Use cue schema to remove values that will be applied automatically                                                                                                                           |
@@ -97,7 +71,6 @@
 | `dataSourcePageHeader`           | Apply new pageHeader UI in data source edit page                                                                                                                                             |
 | `sqlDatasourceDatabaseSelection` | Enables previous SQL data source dataset dropdown behavior                                                                                                                                   |
 | `splitScopes`                    | Support faster dashboard and folder search by splitting permission scopes into parts                                                                                                         |
->>>>>>> a7c0e20a
 
 ## Experimental feature toggles
 
