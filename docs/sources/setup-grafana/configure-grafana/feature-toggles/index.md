---
aliases:
  - /docs/grafana/latest/setup-grafana/configure-grafana/feature-toggles/
description: Learn about feature toggles, which you can enable or disable.
title: Configure feature toggles
weight: 150
---

<!-- DO NOT EDIT THIS PAGE, it is machine generated by running the test in -->
<!-- https://github.com/grafana/grafana/blob/main/pkg/services/featuremgmt/toggles_gen_test.go#L19 -->

# Configure feature toggles

You use feature toggles, also known as feature flags, to enable or disable features in Grafana. You can turn on feature toggles to try out new functionality in development or test environments.

This page contains a list of available feature toggles. To learn how to turn on feature toggles, refer to our [Configure Grafana documentation]({{< relref "../_index.md#feature_toggles" >}}). Feature toggles are also available to Grafana Cloud Advanced customers. If you use Grafana Cloud Advanced, you can open a support ticket and specify the feature toggles and stack for which you want them enabled.

## Feature toggles

Some features are enabled by default. You can disable these feature by setting the feature flag to "false" in the configuration.

| Feature toggle name                              | Description                                                                                                                                                                                         | Enabled by default |
| ------------------------------------------------ | --------------------------------------------------------------------------------------------------------------------------------------------------------------------------------------------------- | ------------------ |
| `disableEnvelopeEncryption`                      | Disable envelope encryption (emergency only)                                                                                                                                                        |                    |
| `featureHighlights`                              | Highlight Grafana Enterprise features                                                                                                                                                               |                    |
| `dataConnectionsConsole`                         | Enables a new top-level page called Connections. This page is an experiment that provides a better experience when you install and configure data sources and other plugins.                        | Yes                |
| `cloudWatchCrossAccountQuerying`                 | Enables cross-account querying in CloudWatch datasources                                                                                                                                            | Yes                |
| `redshiftAsyncQueryDataSupport`                  | Enable async query data support for Redshift                                                                                                                                                        | Yes                |
| `athenaAsyncQueryDataSupport`                    | Enable async query data support for Athena                                                                                                                                                          | Yes                |
| `nestedFolderPicker`                             | Enables the new folder picker to work with nested folders. Requires the nestedFolders feature flag                                                                                                  | Yes                |
| `accessTokenExpirationCheck`                     | Enable OAuth access_token expiration check and token refresh using the refresh_token                                                                                                                |                    |
| `emptyDashboardPage`                             | Enable the redesigned user interface of a dashboard page that includes no panels                                                                                                                    | Yes                |
| `disablePrometheusExemplarSampling`              | Disable Prometheus exemplar sampling                                                                                                                                                                |                    |
| `logsContextDatasourceUi`                        | Allow datasource to provide custom UI for context view                                                                                                                                              | Yes                |
| `gcomOnlyExternalOrgRoleSync`                    | Prohibits a user from changing organization roles synced with Grafana Cloud auth provider                                                                                                           |                    |
| `prometheusMetricEncyclopedia`                   | Adds the metrics explorer component to the Prometheus query builder as an option in metric select                                                                                                   | Yes                |
| `prometheusResourceBrowserCache`                 | Displays browser caching options in Prometheus data source configuration                                                                                                                            | Yes                |
| `prometheusDataplane`                            | Changes responses to from Prometheus to be compliant with the dataplane specification. In particular it sets the numeric Field.Name from 'Value' to the value of the `__name__` label when present. | Yes                |
| `lokiMetricDataplane`                            | Changes metric responses from Loki to be compliant with the dataplane specification.                                                                                                                | Yes                |
| `dataplaneFrontendFallback`                      | Support dataplane contract field name change for transformations and field name matchers where the name is different                                                                                | Yes                |
| `alertingNotificationsPoliciesMatchingInstances` | Enables the preview of matching instances for notification policies                                                                                                                                 | Yes                |
| `useCachingService`                              | When turned on, the new query and resource caching implementation using a wire service inject will be used in place of the previous middleware implementation                                       |                    |
| `enableElasticsearchBackendQuerying`             | Enable the processing of queries and responses in the Elasticsearch data source through backend                                                                                                     | Yes                |
| `advancedDataSourcePicker`                       | Enable a new data source picker with contextual information, recently used order and advanced mode                                                                                                  | Yes                |
| `recordedQueriesMulti`                           | Enables writing multiple items from a single query within Recorded Queries                                                                                                                          | Yes                |
| `transformationsRedesign`                        | Enables the transformations redesign                                                                                                                                                                | Yes                |
| `toggleLabelsInLogsUI`                           | Enable toggleable filters in log details view                                                                                                                                                       | Yes                |
| `azureMonitorDataplane`                          | Adds dataplane compliant frame metadata in the Azure Monitor datasource                                                                                                                             | Yes                |
| `prometheusConfigOverhaulAuth`                   | Update the Prometheus configuration page with the new auth component                                                                                                                                | Yes                |

## Preview feature toggles

| Feature toggle name              | Description                                                                                                                                                                                  |
| -------------------------------- | -------------------------------------------------------------------------------------------------------------------------------------------------------------------------------------------- |
| `trimDefaults`                   | Use cue schema to remove values that will be applied automatically                                                                                                                           |
| `panelTitleSearch`               | Search for dashboards using panel title                                                                                                                                                      |
| `publicDashboards`               | Enables public access to dashboards                                                                                                                                                          |
| `migrationLocking`               | Lock database during migrations                                                                                                                                                              |
| `correlations`                   | Correlations page                                                                                                                                                                            |
| `newDBLibrary`                   | Use jmoiron/sqlx rather than xorm for a few backend services                                                                                                                                 |
| `autoMigrateOldPanels`           | Migrate old angular panels to supported versions (graph, table-old, worldmap, etc)                                                                                                           |
| `disableAngular`                 | Dynamic flag to disable angular at runtime. The preferred method is to set `angular_support_enabled` to `false` in the [security] settings, which allows you to change the state at runtime. |
| `dockedMegaMenu`                 | Enable support for a persistent (docked) navigation menu                                                                                                                                     |
| `grpcServer`                     | Run the GRPC server                                                                                                                                                                          |
| `accessControlOnCall`            | Access control primitives for OnCall                                                                                                                                                         |
| `nestedFolders`                  | Enable folder nesting                                                                                                                                                                        |
| `alertingNoNormalState`          | Stop maintaining state of alerts that are not firing                                                                                                                                         |
| `influxdbBackendMigration`       | Query InfluxDB InfluxQL without the proxy                                                                                                                                                    |
| `renderAuthJWT`                  | Uses JWT-based auth for rendering instead of relying on remote cache                                                                                                                         |
| `refactorVariablesTimeRange`     | Refactor time range variables flow to reduce number of API calls made when query variables are chained                                                                                       |
| `faroDatasourceSelector`         | Enable the data source selector within the Frontend Apps section of the Frontend Observability                                                                                               |
| `enableDatagridEditing`          | Enables the edit functionality in the datagrid panel                                                                                                                                         |
| `dataSourcePageHeader`           | Apply new pageHeader UI in data source edit page                                                                                                                                             |
| `sqlDatasourceDatabaseSelection` | Enables previous SQL data source dataset dropdown behavior                                                                                                                                   |
| `cloudWatchLogsMonacoEditor`     | Enables the Monaco editor for CloudWatch Logs queries                                                                                                                                        |
| `awsAsyncQueryCaching`           | Enable caching for async queries for Redshift and Athena. Requires that the `useCachingService` feature toggle is enabled and the datasource has caching and async query support enabled     |
| `splitScopes`                    | Support faster dashboard and folder search by splitting permission scopes into parts                                                                                                         |
| `reportingRetries`               | Enables rendering retries for the reporting feature                                                                                                                                          |
| `newBrowseDashboards`            | New browse/manage dashboards UI                                                                                                                                                              |

## Experimental feature toggles

These features are early in their development lifecycle and so are not yet supported in Grafana Cloud.
Experimental features might be changed or removed without prior notice.

| Feature toggle name                         | Description                                                                                                  |
| ------------------------------------------- | ------------------------------------------------------------------------------------------------------------ |
| `live-service-web-worker`                   | This will use a webworker thread to processes events rather than the main thread                             |
| `queryOverLive`                             | Use Grafana Live WebSocket to execute backend queries                                                        |
| `lokiExperimentalStreaming`                 | Support new streaming approach for loki (prototype, needs special loki build)                                |
| `storage`                                   | Configurable storage for dashboards, datasources, and resources                                              |
| `datasourceQueryMultiStatus`                | Introduce HTTP 207 Multi Status for api/ds/query                                                             |
| `traceToMetrics`                            | Enable trace to metrics links                                                                                |
| `canvasPanelNesting`                        | Allow elements nesting                                                                                       |
| `scenes`                                    | Experimental framework to build interactive dashboards                                                       |
| `disableSecretsCompatibility`               | Disable duplicated secret storage in legacy tables                                                           |
| `logRequestsInstrumentedAsUnknown`          | Logs the path for requests that are instrumented as unknown                                                  |
| `showDashboardValidationWarnings`           | Show warnings when dashboards do not validate against the schema                                             |
| `mysqlAnsiQuotes`                           | Use double quotes to escape keyword in a MySQL query                                                         |
| `alertingBacktesting`                       | Rule backtesting API for alerting                                                                            |
| `editPanelCSVDragAndDrop`                   | Enables drag and drop for CSV and Excel files                                                                |
| `lokiQuerySplitting`                        | Split large interval queries into subqueries with smaller time intervals                                     |
| `lokiQuerySplittingConfig`                  | Give users the option to configure split durations for Loki queries                                          |
| `individualCookiePreferences`               | Support overriding cookie preferences per user                                                               |
| `timeSeriesTable`                           | Enable time series table transformer & sparkline cell type                                                   |
| `clientTokenRotation`                       | Replaces the current in-request token rotation so that the client initiates the rotation                     |
| `lokiLogsDataplane`                         | Changes logs responses from Loki to be compliant with the dataplane specification.                           |
| `disableSSEDataplane`                       | Disables dataplane specific processing in server side expressions.                                           |
| `alertStateHistoryLokiSecondary`            | Enable Grafana to write alert state history to an external Loki instance in addition to Grafana annotations. |
| `alertStateHistoryLokiPrimary`              | Enable a remote Loki instance as the primary source for state history reads.                                 |
| `alertStateHistoryLokiOnly`                 | Disable Grafana alerts from emitting annotations when a remote Loki instance is available.                   |
| `unifiedRequestLog`                         | Writes error logs to the request logger                                                                      |
| `extraThemes`                               | Enables extra themes                                                                                         |
| `lokiPredefinedOperations`                  | Adds predefined query operations to Loki query editor                                                        |
| `pluginsFrontendSandbox`                    | Enables the plugins frontend sandbox                                                                         |
| `dashboardEmbed`                            | Allow embedding dashboard for external use in Code editors                                                   |
| `frontendSandboxMonitorOnly`                | Enables monitor only in the plugin frontend sandbox (if enabled)                                             |
| `lokiFormatQuery`                           | Enables the ability to format Loki queries                                                                   |
| `exploreScrollableLogsContainer`            | Improves the scrolling behavior of logs in Explore                                                           |
| `pluginsDynamicAngularDetectionPatterns`    | Enables fetching Angular detection patterns for plugins from GCOM and fallback to hardcoded ones             |
| `vizAndWidgetSplit`                         | Split panels between vizualizations and widgets                                                              |
| `prometheusIncrementalQueryInstrumentation` | Adds RudderStack events to incremental queries                                                               |
| `logsExploreTableVisualisation`             | A table visualisation for logs in Explore                                                                    |
| `awsDatasourcesTempCredentials`             | Support temporary security credentials in AWS plugins for Grafana Cloud customers                            |
| `mlExpressions`                             | Enable support for Machine Learning in server-side expressions                                               |
| `traceQLStreaming`                          | Enables response streaming of TraceQL queries of the Tempo data source                                       |
| `metricsSummary`                            | Enables metrics summary queries in the Tempo data source                                                     |
| `grafanaAPIServer`                          | Enable Kubernetes API Server for Grafana resources                                                           |
| `featureToggleAdminPage`                    | Enable admin page for managing feature toggles from the Grafana front-end                                    |
| `permissionsFilterRemoveSubquery`           | Alternative permission filter implementation that does not use subqueries for fetching the dashboard folder  |
| `influxdbSqlSupport`                        | Enable InfluxDB SQL query language support with new querying UI                                              |
| `noBasicRole`                               | Enables a new role that has no permissions by default                                                        |
| `angularDeprecationUI`                      | Display new Angular deprecation-related UI features                                                          |
| `dashgpt`                                   | Enable AI powered features in dashboards                                                                     |
| `sseGroupByDatasource`                      | Send query to the same datasource in a single request when using server side expressions                     |
| `requestInstrumentationStatusSource`        | Include a status source label for request metrics and logs                                                   |
| `wargamesTesting`                           | Placeholder feature flag for internal testing                                                                |
| `alertingInsights`                          | Show the new alerting insights landing page                                                                  |
<<<<<<< HEAD
| `cloudAccessPolicies`                       | Start an authentication client for cloud access policy tokens                                                |
=======
| `externalCorePlugins`                       | Allow core plugins to be loaded as external                                                                  |
| `pluginsAPIMetrics`                         | Sends metrics of public grafana packages usage by plugins                                                    |
| `httpSLOLevels`                             | Adds SLO level to http request metrics                                                                       |
>>>>>>> 40a1f843

## Development feature toggles

The following toggles require explicitly setting Grafana's [app mode]({{< relref "../_index.md#app_mode" >}}) to 'development' before you can enable this feature toggle. These features tend to be experimental.

| Feature toggle name   | Description                                                    |
| --------------------- | -------------------------------------------------------------- |
| `entityStore`         | SQL-based entity store (requires storage flag also)            |
| `externalServiceAuth` | Starts an OAuth2 authentication provider for external services |<|MERGE_RESOLUTION|>--- conflicted
+++ resolved
@@ -136,13 +136,10 @@
 | `requestInstrumentationStatusSource`        | Include a status source label for request metrics and logs                                                   |
 | `wargamesTesting`                           | Placeholder feature flag for internal testing                                                                |
 | `alertingInsights`                          | Show the new alerting insights landing page                                                                  |
-<<<<<<< HEAD
 | `cloudAccessPolicies`                       | Start an authentication client for cloud access policy tokens                                                |
-=======
 | `externalCorePlugins`                       | Allow core plugins to be loaded as external                                                                  |
 | `pluginsAPIMetrics`                         | Sends metrics of public grafana packages usage by plugins                                                    |
 | `httpSLOLevels`                             | Adds SLO level to http request metrics                                                                       |
->>>>>>> 40a1f843
 
 ## Development feature toggles
 
