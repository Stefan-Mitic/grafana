package postgres

import (
	"database/sql"
	"fmt"
	"io/ioutil"
	"os"
	"path/filepath"
	"strconv"
	"strings"
	"sync"

	"github.com/grafana/grafana/pkg/setting"
	"github.com/grafana/grafana/pkg/util/errutil"

	"github.com/grafana/grafana/pkg/infra/fs"
	"github.com/grafana/grafana/pkg/infra/log"
	"github.com/grafana/grafana/pkg/models"
	"github.com/grafana/grafana/pkg/tsdb"
	"github.com/grafana/grafana/pkg/tsdb/sqleng"
	"xorm.io/core"
)

func init() {
	tsdb.RegisterTsdbQueryEndpoint("postgres", newPostgresQueryEndpoint)
}

func newPostgresQueryEndpoint(datasource *models.DataSource, cfg *setting.Cfg) (tsdb.TsdbQueryEndpoint, error) {
	logger := log.New("tsdb.postgres")
	logger.Debug("Creating Postgres query endpoint")

	cnnstr, err := generateConnectionString(datasource, logger)
	if err != nil {
		return nil, err
	}

	if setting.Env == setting.Dev {
		logger.Debug("getEngine", "connection", cnnstr)
	}

	config := sqleng.SqlQueryEndpointConfiguration{
		DriverName:        "postgres",
		ConnectionString:  cnnstr,
		Datasource:        datasource,
		MetricColumnTypes: []string{"UNKNOWN", "TEXT", "VARCHAR", "CHAR"},
	}

	queryResultTransformer := postgresQueryResultTransformer{
		log: logger,
	}

	timescaledb := datasource.JsonData.Get("timescaledb").MustBool(false)

	endpoint, err := sqleng.NewSqlQueryEndpoint(&config, &queryResultTransformer, newPostgresMacroEngine(timescaledb), logger)
	if err != nil {
		logger.Debug("Failed connecting to Postgres", "err", err)
		return nil, err
	}

	logger.Debug("Successfully connected to Postgres")
	return endpoint, err
}

// escape single quotes and backslashes in Postgres connection string parameters.
func escape(input string) string {
	return strings.ReplaceAll(strings.ReplaceAll(input, `\`, `\\`), "'", `\'`)
}

type certFileType int

const (
	rootCert = iota
	clientCert
	clientKey
)

func (t certFileType) String() string {
	switch t {
	case rootCert:
		return "root certificate"
	case clientCert:
		return "client certificate"
	case clientKey:
		return "client key"
	default:
		panic(fmt.Sprintf("unrecognized certFileType %d", t))
	}
}

// writeCertFile writes a certificate file.
func writeCertFile(ds *models.DataSource, fileContent, dataDir string, fileType certFileType,
	logger log.Logger) error {
	var jsonFieldName string
	var filename string
	switch fileType {
	case rootCert:
		jsonFieldName = "generatedTLSRootCertFile"
		filename = "root.crt"
	case clientCert:
		jsonFieldName = "generatedTLSCertFile"
		filename = "client.crt"
	case clientKey:
		jsonFieldName = "generatedTLSKeyFile"
		filename = "client.key"
	default:
		panic(fmt.Sprintf("unrecognized certFileType %s", fileType.String()))
	}

	logger.Debug("Writing cert file", "type", fileType, "jsonFieldName", jsonFieldName)

	var generatedFilePath string
	if tlsjs, ok := ds.JsonData.CheckGet(jsonFieldName); ok {
		// Get generated file path from data source
		generatedFilePath = tlsjs.MustString("")
		logger.Debug("Got file path from data source", "path", generatedFilePath)
	} else {
		logger.Debug("File path not stored in data source")
	}

	if fileContent != "" {
		if generatedFilePath == "" {
			// Use standard filename
			generatedFilePath = filepath.Join(dataDir, filename)
		}
<<<<<<< HEAD

		logger.Debug("Writing cert file to default path", "path", generatedFilePath)
		if err := ioutil.WriteFile(generatedFilePath, []byte(fileContent), 0600); err != nil {
			return err
		}
		// Make sure the file has the permissions expected by the Postgresql driver, otherwise it will bail
		if err := os.Chmod(generatedFilePath, 0600); err != nil {
			return err
		}
=======
		err := ioutil.WriteFile(generatedFilePath, []byte(fileContent), os.FileMode(0600))
		if err != nil {
			return err
		}

>>>>>>> c11e9e61
		ds.JsonData.Set(jsonFieldName, generatedFilePath)
		return nil
	}

	if generatedFilePath != "" {
		logger.Debug("Deleting cert file since no content is provided", "path", generatedFilePath)
		exists, err := fs.Exists(generatedFilePath)
		if err != nil {
			return err
		}
		if exists {
			if err := os.Remove(generatedFilePath); err != nil {
				return fmt.Errorf("failed to remove %q: %w", generatedFilePath, err)
			}
		}
	}
	ds.JsonData.Set(jsonFieldName, "")
	return nil
}

func writeCertFiles(ds *models.DataSource, logger log.Logger) error {
	logger.Debug("Writing TLS certificate files to disk")

	decrypted := ds.SecureJsonData.Decrypt()
	tlsRootCert := decrypted["tlsCACert"]
	tlsClientCert := decrypted["tlsClientCert"]
	tlsClientKey := decrypted["tlsClientKey"]

	if tlsRootCert == "" && tlsClientCert == "" && tlsClientKey == "" {
		logger.Debug("No TLS/SSL certificates provided")
	}
<<<<<<< HEAD

	// create folder to hold certificates
=======
	currentPath := cfg.DataPath
	var mutex = &sync.Mutex{}

	currentPath = filepath.Join(currentPath, ds.Uid+"generatedTLSCerts")
	if _, err := os.Stat(currentPath); os.IsNotExist(err) {
		mutex.Lock()
		err = os.Mkdir(currentPath, 0700)
		mutex.Unlock()
		if err != nil {
			return err
		}
	}
>>>>>>> c11e9e61

	workingDir, err := os.Getwd()
	if err != nil {
		return err
	}

	var mutex = &sync.Mutex{}
	mutex.Lock()
	defer mutex.Unlock()

	// XXX: Can we avoid writing files to the current working directory?
	// Can we use a temporary directory instead, or if that doesn't work, use the server's data directory instead?
	workDir := filepath.Join(workingDir, ds.Uid+"generatedTLSCerts")
	exists, err := fs.Exists(workDir)
	if err != nil {
		return err
	}
	if !exists {
		if err := os.Mkdir(workDir, 0700); err != nil {
			return err
		}
	}

	if err := writeCertFile(ds, tlsRootCert, workDir, rootCert, logger); err != nil {
		return err
	}
	if err := writeCertFile(ds, tlsClientCert, workDir, clientCert, logger); err != nil {
		return err
	}
	if err := writeCertFile(ds, tlsClientKey, workDir, clientKey, logger); err != nil {
		return err
	}

	return nil
}

// validateCertFilePaths validates configured certificate file paths.
func validateCertFilePaths(rootCert, clientCert, clientKey string, logger log.Logger) error {
	for _, fpath := range []string{rootCert, clientCert, clientKey} {
		if fpath == "" {
			continue
		}
		exists, err := fs.Exists(fpath)
		if err != nil {
			return err
		}
		if !exists {
			return fmt.Errorf("certificate file %q doesn't exist", fpath)
		}
	}
	return nil
}

func generateConnectionString(datasource *models.DataSource, logger log.Logger) (string, error) {
	tlsConfigurationMethod := strings.TrimSpace(
		strings.ToLower(datasource.JsonData.Get("tlsConfigurationMethod").MustString("file-path")))
	tlsMode := strings.TrimSpace(strings.ToLower(datasource.JsonData.Get("sslmode").MustString("verify-full")))
	isTLSDisabled := tlsMode == "disable"

	if !isTLSDisabled && tlsConfigurationMethod == "file-content" {
		if err := writeCertFiles(datasource, logger); err != nil {
			return "", err
		}
	}

	var host string
	var port int
	if strings.HasPrefix(datasource.Url, "/") {
		host = datasource.Url
		logger.Debug("Generating connection string with Unix socket specifier", "socket", host)
	} else {
		sp := strings.SplitN(datasource.Url, ":", 2)
		host = sp[0]
		if len(sp) > 1 {
			var err error
			port, err = strconv.Atoi(sp[1])
			if err != nil {
				return "", errutil.Wrapf(err, "invalid port in host specifier %q", sp[1])
			}

			logger.Debug("Generating connection string with network host/port pair", "host", host, "port", port)
		} else {
			logger.Debug("Generating connection string with network host", "host", host)
		}
	}

	connStr := fmt.Sprintf("user='%s' password='%s' host='%s' dbname='%s' sslmode='%s'",
		escape(datasource.User), escape(datasource.DecryptedPassword()), escape(host), escape(datasource.Database),
		escape(tlsMode))
	if port > 0 {
		connStr += fmt.Sprintf(" port=%d", port)
	}
	if isTLSDisabled {
		logger.Debug("Postgres TLS/SSL is disabled")
	} else {
		logger.Debug("Postgres TLS/SSL is enabled", "tlsMode", tlsMode)

		var tlsRootCert, tlsCert, tlsKey string
		if tlsConfigurationMethod == "file-content" {
			tlsRootCert = datasource.JsonData.Get("generatedTLSRootCertFile").MustString("")
			tlsCert = datasource.JsonData.Get("generatedTLSCertFile").MustString("")
			tlsKey = datasource.JsonData.Get("generatedTLSKeyFile").MustString("")
		} else {
			tlsRootCert = datasource.JsonData.Get("sslRootCertFile").MustString("")
			tlsCert = datasource.JsonData.Get("sslCertFile").MustString("")
			tlsKey = datasource.JsonData.Get("sslKeyFile").MustString("")
			if err := validateCertFilePaths(tlsRootCert, tlsCert, tlsKey, logger); err != nil {
				return "", err
			}
		}

		// Attach root certificate if provided
		if tlsRootCert != "" {
			logger.Debug("Setting server root certificate", "tlsRootCert", tlsRootCert)
			connStr += fmt.Sprintf(" sslrootcert='%s'", escape(tlsRootCert))
		}

		// Attach client certificate and key if both are provided
		if tlsCert != "" && tlsKey != "" {
			logger.Debug("Setting TLS/SSL client auth", "tlsCert", tlsCert, "tlsKey", tlsKey)
			connStr += fmt.Sprintf(" sslcert='%s' sslkey='%s'", escape(tlsCert), escape(tlsKey))
		} else if tlsCert != "" || tlsKey != "" {
			return "", fmt.Errorf("TLS/SSL client certificate and key must both be specified")
		}
	}

	logger.Debug("Generated Postgres connection string successfully")
	return connStr, nil
}

type postgresQueryResultTransformer struct {
	log log.Logger
}

func (t *postgresQueryResultTransformer) TransformQueryResult(columnTypes []*sql.ColumnType, rows *core.Rows) (tsdb.RowValues, error) {
	values := make([]interface{}, len(columnTypes))
	valuePtrs := make([]interface{}, len(columnTypes))

	for i := 0; i < len(columnTypes); i++ {
		valuePtrs[i] = &values[i]
	}

	if err := rows.Scan(valuePtrs...); err != nil {
		return nil, err
	}

	// convert types not handled by lib/pq
	// unhandled types are returned as []byte
	for i := 0; i < len(columnTypes); i++ {
		if value, ok := values[i].([]byte); ok {
			switch columnTypes[i].DatabaseTypeName() {
			case "NUMERIC":
				if v, err := strconv.ParseFloat(string(value), 64); err == nil {
					values[i] = v
				} else {
					t.log.Debug("Rows", "Error converting numeric to float", value)
				}
			case "UNKNOWN", "CIDR", "INET", "MACADDR":
				// char literals have type UNKNOWN
				values[i] = string(value)
			default:
				t.log.Debug("Rows", "Unknown database type", columnTypes[i].DatabaseTypeName(), "value", value)
				values[i] = string(value)
			}
		}
	}

	return values, nil
}

func (t *postgresQueryResultTransformer) TransformQueryError(err error) error {
	return err
}<|MERGE_RESOLUTION|>--- conflicted
+++ resolved
@@ -116,13 +116,11 @@
 	} else {
 		logger.Debug("File path not stored in data source")
 	}
-
 	if fileContent != "" {
 		if generatedFilePath == "" {
 			// Use standard filename
 			generatedFilePath = filepath.Join(dataDir, filename)
 		}
-<<<<<<< HEAD
 
 		logger.Debug("Writing cert file to default path", "path", generatedFilePath)
 		if err := ioutil.WriteFile(generatedFilePath, []byte(fileContent), 0600); err != nil {
@@ -132,13 +130,6 @@
 		if err := os.Chmod(generatedFilePath, 0600); err != nil {
 			return err
 		}
-=======
-		err := ioutil.WriteFile(generatedFilePath, []byte(fileContent), os.FileMode(0600))
-		if err != nil {
-			return err
-		}
-
->>>>>>> c11e9e61
 		ds.JsonData.Set(jsonFieldName, generatedFilePath)
 		return nil
 	}
@@ -170,29 +161,13 @@
 	if tlsRootCert == "" && tlsClientCert == "" && tlsClientKey == "" {
 		logger.Debug("No TLS/SSL certificates provided")
 	}
-<<<<<<< HEAD
 
 	// create folder to hold certificates
-=======
-	currentPath := cfg.DataPath
-	var mutex = &sync.Mutex{}
-
-	currentPath = filepath.Join(currentPath, ds.Uid+"generatedTLSCerts")
-	if _, err := os.Stat(currentPath); os.IsNotExist(err) {
-		mutex.Lock()
-		err = os.Mkdir(currentPath, 0700)
-		mutex.Unlock()
-		if err != nil {
-			return err
-		}
-	}
->>>>>>> c11e9e61
 
 	workingDir, err := os.Getwd()
 	if err != nil {
 		return err
 	}
-
 	var mutex = &sync.Mutex{}
 	mutex.Lock()
 	defer mutex.Unlock()
