package api

import (
	"encoding/json"
	"fmt"
	"testing"

	"github.com/stretchr/testify/assert"
	"github.com/stretchr/testify/mock"
	"github.com/stretchr/testify/require"

	"github.com/grafana/grafana/pkg/api/dtos"
	"github.com/grafana/grafana/pkg/api/response"
	"github.com/grafana/grafana/pkg/api/routing"
	"github.com/grafana/grafana/pkg/models"
	accesscontrolmock "github.com/grafana/grafana/pkg/services/accesscontrol/mock"
	"github.com/grafana/grafana/pkg/services/dashboards"
	service "github.com/grafana/grafana/pkg/services/dashboards/manager"
	"github.com/grafana/grafana/pkg/services/featuremgmt"
	"github.com/grafana/grafana/pkg/services/guardian"
	"github.com/grafana/grafana/pkg/services/sqlstore/mockstore"
	"github.com/grafana/grafana/pkg/setting"
)

func TestFolderPermissionAPIEndpoint(t *testing.T) {
	settings := setting.NewCfg()

	folderService := &dashboards.FakeFolderService{}
	defer folderService.AssertExpectations(t)

	dashboardStore := &dashboards.FakeDashboardStore{}
	defer dashboardStore.AssertExpectations(t)

	features := featuremgmt.WithFeatures()
<<<<<<< HEAD
	ac := accesscontrolmock.New().WithDisabled()
	permissionsServices := accesscontrolmock.NewPermissionsServicesMock()
=======
	folderPermissions := accesscontrolmock.NewMockedPermissionsService()
	dashboardPermissions := accesscontrolmock.NewMockedPermissionsService()
>>>>>>> a51c2774

	hs := &HTTPServer{
		Cfg:                         settings,
		Features:                    features,
		folderService:               folderService,
		folderPermissionsService:    folderPermissions,
		dashboardPermissionsService: dashboardPermissions,
		dashboardService: service.ProvideDashboardService(
<<<<<<< HEAD
			settings, dashboardStore, nil, features, permissionsServices, ac,
=======
			settings, dashboardStore, nil, features, folderPermissions, dashboardPermissions,
>>>>>>> a51c2774
		),
		AccessControl: ac,
	}

	t.Run("Given folder not exists", func(t *testing.T) {
		folderService.On("GetFolderByUID", mock.Anything, mock.Anything, mock.Anything, mock.Anything).Return(nil, models.ErrFolderNotFound).Twice()
		mockSQLStore := mockstore.NewSQLStoreMock()
		loggedInUserScenarioWithRole(t, "When calling GET on", "GET", "/api/folders/uid/permissions", "/api/folders/:uid/permissions", models.ROLE_EDITOR, func(sc *scenarioContext) {
			callGetFolderPermissions(sc, hs)
			assert.Equal(t, 404, sc.resp.Code)
		}, mockSQLStore)

		cmd := dtos.UpdateDashboardAclCommand{
			Items: []dtos.DashboardAclUpdateItem{
				{UserID: 1000, Permission: models.PERMISSION_ADMIN},
			},
		}

		updateFolderPermissionScenario(t, updatePermissionContext{
			desc:         "When calling POST on",
			url:          "/api/folders/uid/permissions",
			routePattern: "/api/folders/:uid/permissions",
			cmd:          cmd,
			fn: func(sc *scenarioContext) {
				callUpdateFolderPermissions(t, sc)
				assert.Equal(t, 404, sc.resp.Code)
			},
		}, hs)
	})

	t.Run("Given user has no admin permissions", func(t *testing.T) {
		origNewGuardian := guardian.New
		t.Cleanup(func() {
			guardian.New = origNewGuardian
		})

		guardian.MockDashboardGuardian(&guardian.FakeDashboardGuardian{CanAdminValue: false})
		folderService.On("GetFolderByUID", mock.Anything, mock.Anything, mock.Anything, mock.Anything).Return(nil, models.ErrFolderAccessDenied).Twice()
		mockSQLStore := mockstore.NewSQLStoreMock()

		loggedInUserScenarioWithRole(t, "When calling GET on", "GET", "/api/folders/uid/permissions", "/api/folders/:uid/permissions", models.ROLE_EDITOR, func(sc *scenarioContext) {
			callGetFolderPermissions(sc, hs)
			assert.Equal(t, 403, sc.resp.Code)
		}, mockSQLStore)

		cmd := dtos.UpdateDashboardAclCommand{
			Items: []dtos.DashboardAclUpdateItem{
				{UserID: 1000, Permission: models.PERMISSION_ADMIN},
			},
		}

		updateFolderPermissionScenario(t, updatePermissionContext{
			desc:         "When calling POST on",
			url:          "/api/folders/uid/permissions",
			routePattern: "/api/folders/:uid/permissions",
			cmd:          cmd,
			fn: func(sc *scenarioContext) {
				callUpdateFolderPermissions(t, sc)
				assert.Equal(t, 403, sc.resp.Code)
			},
		}, hs)
	})

	t.Run("Given user has admin permissions and permissions to update", func(t *testing.T) {
		origNewGuardian := guardian.New
		t.Cleanup(func() {
			guardian.New = origNewGuardian
		})

		guardian.MockDashboardGuardian(&guardian.FakeDashboardGuardian{
			CanAdminValue:                    true,
			CheckPermissionBeforeUpdateValue: true,
			GetAclValue: []*models.DashboardAclInfoDTO{
				{OrgId: 1, DashboardId: 1, UserId: 2, Permission: models.PERMISSION_VIEW},
				{OrgId: 1, DashboardId: 1, UserId: 3, Permission: models.PERMISSION_EDIT},
				{OrgId: 1, DashboardId: 1, UserId: 4, Permission: models.PERMISSION_ADMIN},
				{OrgId: 1, DashboardId: 1, TeamId: 1, Permission: models.PERMISSION_VIEW},
				{OrgId: 1, DashboardId: 1, TeamId: 2, Permission: models.PERMISSION_ADMIN},
			},
		})

		folderResponse := &models.Folder{Id: 1, Uid: "uid", Title: "Folder"}
		folderService.On("GetFolderByUID", mock.Anything, mock.Anything, mock.Anything, mock.Anything).Return(folderResponse, nil).Twice()
		dashboardStore.On("UpdateDashboardACL", mock.Anything, mock.Anything, mock.Anything).Return(nil).Once()
		mockSQLStore := mockstore.NewSQLStoreMock()

		loggedInUserScenarioWithRole(t, "When calling GET on", "GET", "/api/folders/uid/permissions", "/api/folders/:uid/permissions", models.ROLE_ADMIN, func(sc *scenarioContext) {
			callGetFolderPermissions(sc, hs)
			assert.Equal(t, 200, sc.resp.Code)

			var resp []*models.DashboardAclInfoDTO
			err := json.Unmarshal(sc.resp.Body.Bytes(), &resp)
			require.NoError(t, err)

			assert.Len(t, resp, 5)
			assert.Equal(t, int64(2), resp[0].UserId)
			assert.Equal(t, models.PERMISSION_VIEW, resp[0].Permission)
		}, mockSQLStore)

		cmd := dtos.UpdateDashboardAclCommand{
			Items: []dtos.DashboardAclUpdateItem{
				{UserID: 1000, Permission: models.PERMISSION_ADMIN},
			},
		}

		updateFolderPermissionScenario(t, updatePermissionContext{
			desc:         "When calling POST on",
			url:          "/api/folders/uid/permissions",
			routePattern: "/api/folders/:uid/permissions",
			cmd:          cmd,
			fn: func(sc *scenarioContext) {
				callUpdateFolderPermissions(t, sc)
				assert.Equal(t, 200, sc.resp.Code)

				var resp struct {
					ID    int64
					Title string
				}
				err := json.Unmarshal(sc.resp.Body.Bytes(), &resp)
				require.NoError(t, err)

				assert.Equal(t, int64(1), resp.ID)
				assert.Equal(t, "Folder", resp.Title)
			},
		}, hs)
	})

	t.Run("When trying to update permissions with duplicate permissions", func(t *testing.T) {
		origNewGuardian := guardian.New
		t.Cleanup(func() {
			guardian.New = origNewGuardian
		})

		guardian.MockDashboardGuardian(&guardian.FakeDashboardGuardian{
			CanAdminValue:                    true,
			CheckPermissionBeforeUpdateValue: false,
			CheckPermissionBeforeUpdateError: guardian.ErrGuardianPermissionExists,
		})

		folderResponse := &models.Folder{Id: 1, Uid: "uid", Title: "Folder"}
		folderService.On("GetFolderByUID", mock.Anything, mock.Anything, mock.Anything, mock.Anything).Return(folderResponse, nil).Once()

		cmd := dtos.UpdateDashboardAclCommand{
			Items: []dtos.DashboardAclUpdateItem{
				{UserID: 1000, Permission: models.PERMISSION_ADMIN},
			},
		}

		updateFolderPermissionScenario(t, updatePermissionContext{
			desc:         "When calling POST on",
			url:          "/api/folders/uid/permissions",
			routePattern: "/api/folders/:uid/permissions",
			cmd:          cmd,
			fn: func(sc *scenarioContext) {
				callUpdateFolderPermissions(t, sc)
				assert.Equal(t, 400, sc.resp.Code)
			},
		}, hs)
	})

	t.Run("When trying to update team or user permissions with a role", func(t *testing.T) {
		role := models.ROLE_ADMIN
		cmds := []dtos.UpdateDashboardAclCommand{
			{
				Items: []dtos.DashboardAclUpdateItem{
					{UserID: 1000, Permission: models.PERMISSION_ADMIN, Role: &role},
				},
			},
			{
				Items: []dtos.DashboardAclUpdateItem{
					{TeamID: 1000, Permission: models.PERMISSION_ADMIN, Role: &role},
				},
			},
		}

		for _, cmd := range cmds {
			updateFolderPermissionScenario(t, updatePermissionContext{
				desc:         "When calling POST on",
				url:          "/api/folders/uid/permissions",
				routePattern: "/api/folders/:uid/permissions",
				cmd:          cmd,
				fn: func(sc *scenarioContext) {
					callUpdateFolderPermissions(t, sc)
					assert.Equal(t, 400, sc.resp.Code)
					respJSON, err := jsonMap(sc.resp.Body.Bytes())
					require.NoError(t, err)
					assert.Equal(t, models.ErrPermissionsWithRoleNotAllowed.Error(), respJSON["error"])
				},
			}, hs)
		}
	})

	t.Run("When trying to override inherited permissions with lower precedence", func(t *testing.T) {
		origNewGuardian := guardian.New
		t.Cleanup(func() {
			guardian.New = origNewGuardian
		})

		guardian.MockDashboardGuardian(&guardian.FakeDashboardGuardian{
			CanAdminValue:                    true,
			CheckPermissionBeforeUpdateValue: false,
			CheckPermissionBeforeUpdateError: guardian.ErrGuardianOverride},
		)

		folderResponse := &models.Folder{Id: 1, Uid: "uid", Title: "Folder"}
		folderService.On("GetFolderByUID", mock.Anything, mock.Anything, mock.Anything, mock.Anything).Return(folderResponse, nil).Once()

		cmd := dtos.UpdateDashboardAclCommand{
			Items: []dtos.DashboardAclUpdateItem{
				{UserID: 1000, Permission: models.PERMISSION_ADMIN},
			},
		}

		updateFolderPermissionScenario(t, updatePermissionContext{
			desc:         "When calling POST on",
			url:          "/api/folders/uid/permissions",
			routePattern: "/api/folders/:uid/permissions",
			cmd:          cmd,
			fn: func(sc *scenarioContext) {
				callUpdateFolderPermissions(t, sc)
				assert.Equal(t, 400, sc.resp.Code)
			},
		}, hs)
	})

	t.Run("Getting and updating folder permissions with hidden users", func(t *testing.T) {
		origNewGuardian := guardian.New
		settings.HiddenUsers = map[string]struct{}{
			"hiddenUser":  {},
			testUserLogin: {},
		}
		t.Cleanup(func() {
			guardian.New = origNewGuardian
			settings.HiddenUsers = make(map[string]struct{})
		})

		guardian.MockDashboardGuardian(&guardian.FakeDashboardGuardian{
			CanAdminValue:                    true,
			CheckPermissionBeforeUpdateValue: true,
			GetAclValue: []*models.DashboardAclInfoDTO{
				{OrgId: 1, DashboardId: 1, UserId: 2, UserLogin: "hiddenUser", Permission: models.PERMISSION_VIEW},
				{OrgId: 1, DashboardId: 1, UserId: 3, UserLogin: testUserLogin, Permission: models.PERMISSION_EDIT},
				{OrgId: 1, DashboardId: 1, UserId: 4, UserLogin: "user_1", Permission: models.PERMISSION_ADMIN},
			},
			GetHiddenAclValue: []*models.DashboardAcl{
				{OrgID: 1, DashboardID: 1, UserID: 2, Permission: models.PERMISSION_VIEW},
			},
		})

		var gotItems []*models.DashboardAcl

		folderResponse := &models.Folder{Id: 1, Uid: "uid", Title: "Folder"}
		folderService.On("GetFolderByUID", mock.Anything, mock.Anything, mock.Anything, mock.Anything).Return(folderResponse, nil).Twice()
		dashboardStore.On("UpdateDashboardACL", mock.Anything, mock.Anything, mock.Anything).Run(func(args mock.Arguments) {
			gotItems = args.Get(2).([]*models.DashboardAcl)
		}).Return(nil).Once()

		var resp []*models.DashboardAclInfoDTO
		mockSQLStore := mockstore.NewSQLStoreMock()
		loggedInUserScenarioWithRole(t, "When calling GET on", "GET", "/api/folders/uid/permissions", "/api/folders/:uid/permissions", models.ROLE_ADMIN, func(sc *scenarioContext) {
			callGetFolderPermissions(sc, hs)
			assert.Equal(t, 200, sc.resp.Code)

			err := json.Unmarshal(sc.resp.Body.Bytes(), &resp)
			require.NoError(t, err)

			assert.Len(t, resp, 2)
			assert.Equal(t, int64(3), resp[0].UserId)
			assert.Equal(t, models.PERMISSION_EDIT, resp[0].Permission)
			assert.Equal(t, int64(4), resp[1].UserId)
			assert.Equal(t, models.PERMISSION_ADMIN, resp[1].Permission)
		}, mockSQLStore)

		cmd := dtos.UpdateDashboardAclCommand{
			Items: []dtos.DashboardAclUpdateItem{
				{UserID: 1000, Permission: models.PERMISSION_ADMIN},
			},
		}
		for _, acl := range resp {
			cmd.Items = append(cmd.Items, dtos.DashboardAclUpdateItem{
				UserID:     acl.UserId,
				Permission: acl.Permission,
			})
		}
		assert.Len(t, cmd.Items, 3)

		updateFolderPermissionScenario(t, updatePermissionContext{
			desc:         "When calling POST on",
			url:          "/api/folders/uid/permissions",
			routePattern: "/api/folders/:uid/permissions",
			cmd:          cmd,
			fn: func(sc *scenarioContext) {
				sc.fakeReqWithParams("POST", sc.url, map[string]string{}).exec()
				assert.Equal(t, 200, sc.resp.Code)
				assert.Len(t, gotItems, 4)
			},
		}, hs)
	})
}

func callGetFolderPermissions(sc *scenarioContext, hs *HTTPServer) {
	sc.handlerFunc = hs.GetFolderPermissionList
	sc.fakeReqWithParams("GET", sc.url, map[string]string{}).exec()
}

func callUpdateFolderPermissions(t *testing.T, sc *scenarioContext) {
	t.Helper()
	sc.fakeReqWithParams("POST", sc.url, map[string]string{}).exec()
}

func updateFolderPermissionScenario(t *testing.T, ctx updatePermissionContext, hs *HTTPServer) {
	t.Run(fmt.Sprintf("%s %s", ctx.desc, ctx.url), func(t *testing.T) {
		sc := setupScenarioContext(t, ctx.url)

		sc.defaultHandler = routing.Wrap(func(c *models.ReqContext) response.Response {
			c.Req.Body = mockRequestBody(ctx.cmd)
			c.Req.Header.Add("Content-Type", "application/json")
			sc.context = c
			sc.context.OrgId = testOrgID
			sc.context.UserId = testUserID

			return hs.UpdateFolderPermissions(c)
		})

		sc.m.Post(ctx.routePattern, sc.defaultHandler)

		ctx.fn(sc)
	})
}<|MERGE_RESOLUTION|>--- conflicted
+++ resolved
@@ -32,13 +32,9 @@
 	defer dashboardStore.AssertExpectations(t)
 
 	features := featuremgmt.WithFeatures()
-<<<<<<< HEAD
 	ac := accesscontrolmock.New().WithDisabled()
-	permissionsServices := accesscontrolmock.NewPermissionsServicesMock()
-=======
 	folderPermissions := accesscontrolmock.NewMockedPermissionsService()
 	dashboardPermissions := accesscontrolmock.NewMockedPermissionsService()
->>>>>>> a51c2774
 
 	hs := &HTTPServer{
 		Cfg:                         settings,
@@ -47,11 +43,7 @@
 		folderPermissionsService:    folderPermissions,
 		dashboardPermissionsService: dashboardPermissions,
 		dashboardService: service.ProvideDashboardService(
-<<<<<<< HEAD
-			settings, dashboardStore, nil, features, permissionsServices, ac,
-=======
-			settings, dashboardStore, nil, features, folderPermissions, dashboardPermissions,
->>>>>>> a51c2774
+			settings, dashboardStore, nil, features, folderPermissions, dashboardPermissions, ac,
 		),
 		AccessControl: ac,
 	}
