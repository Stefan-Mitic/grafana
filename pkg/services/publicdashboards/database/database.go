--- conflicted
+++ resolved
@@ -48,13 +48,8 @@
 		sess.Table("dashboard_public").Select(
 			"dashboard_public.uid, dashboard_public.access_token, dashboard.uid as dashboard_uid, dashboard_public.is_enabled, dashboard.title").
 			Join("LEFT", "dashboard", "dashboard.uid = dashboard_public.dashboard_uid AND dashboard.org_id = dashboard_public.org_id").
-<<<<<<< HEAD
 			Where("dashboard_public.org_id = ?", query.OrgID).
-			OrderBy(" is_enabled DESC, dashboard.title IS NULL, dashboard.title ASC")
-=======
-			Where("dashboard_public.org_id = ?", orgId).
 			OrderBy(" dashboard.title IS NULL, dashboard.title ASC")
->>>>>>> d850070f
 
 		err := sess.Find(&resp.PublicDashboards)
 		return err
