--- conflicted
+++ resolved
@@ -7,10 +7,7 @@
 	"sync"
 
 	"github.com/grafana/dskit/services"
-<<<<<<< HEAD
-=======
-
->>>>>>> 017ab9dd
+
 	"github.com/grafana/grafana/pkg/infra/db"
 	"github.com/grafana/grafana/pkg/infra/log"
 	"github.com/grafana/grafana/pkg/modules"
@@ -213,10 +210,7 @@
 			// Root server context was cancelled so cancel polling and leave.
 			ps.mutex.Lock()
 			ps.cancelPolling()
-<<<<<<< HEAD
-=======
 			ps.mutex.Unlock()
->>>>>>> 017ab9dd
 			return nil
 		}
 	}
