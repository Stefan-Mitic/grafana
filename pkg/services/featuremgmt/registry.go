--- conflicted
+++ resolved
@@ -760,13 +760,6 @@
 			Owner:        grafanaAlertingSquad,
 		},
 		{
-<<<<<<< HEAD
-			Name:         "prometheusPromQAIL",
-			Description:  "Prometheus and AI/ML to assist users in creating a query",
-			Stage:        FeatureStageExperimental,
-			FrontendOnly: true,
-			Owner:        grafanaObservabilityMetricsSquad,
-=======
 			Name:        "externalCorePlugins",
 			Description: "Allow core plugins to be loaded as external",
 			Stage:       FeatureStageExperimental,
@@ -786,7 +779,13 @@
 			FrontendOnly:    false,
 			Owner:           hostedGrafanaTeam,
 			RequiresRestart: true,
->>>>>>> da23aef8
+		},
+		{
+			Name:         "prometheusPromQAIL",
+			Description:  "Prometheus and AI/ML to assist users in creating a query",
+			Stage:        FeatureStageExperimental,
+			FrontendOnly: true,
+			Owner:        grafanaObservabilityMetricsSquad,
 		},
 	}
 )