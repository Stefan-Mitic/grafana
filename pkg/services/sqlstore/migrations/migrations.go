package migrations

import (
	"github.com/grafana/grafana/pkg/services/featuremgmt"
	"github.com/grafana/grafana/pkg/services/sqlstore/migrations/accesscontrol"
	"github.com/grafana/grafana/pkg/services/sqlstore/migrations/anonservice"
	"github.com/grafana/grafana/pkg/services/sqlstore/migrations/oauthserver"
	"github.com/grafana/grafana/pkg/services/sqlstore/migrations/ualert"
	. "github.com/grafana/grafana/pkg/services/sqlstore/migrator"
)

// --- Migration Guide line ---
// 1. Never change a migration that is committed and pushed to main
// 2. Always add new migrations (to change or undo previous migrations)
// 3. Some migrations are not yet written (rename column, table, drop table, index etc)
// 4. Putting migrations behind feature flags is no longer recommended as broken
//    migrations may not be caught by integration tests unless feature flags are
//    specifically added

type OSSMigrations struct {
}

func ProvideOSSMigrations() *OSSMigrations {
	return &OSSMigrations{}
}

func (*OSSMigrations) AddMigration(mg *Migrator) {
	mg.AddCreateMigration()
	addUserMigrations(mg)
	addTempUserMigrations(mg)
	addStarMigrations(mg)
	addOrgMigrations(mg)
	addDashboardMigration(mg) // Do NOT add more migrations to this function.
	addDataSourceMigration(mg)
	addApiKeyMigrations(mg)
	addDashboardSnapshotMigrations(mg)
	addQuotaMigration(mg)
	addAppSettingsMigration(mg)
	addSessionMigration(mg)
	addPlaylistMigrations(mg)
	addPreferencesMigrations(mg)
	addAlertMigrations(mg)
	addAnnotationMig(mg)
	addTestDataMigrations(mg)
	addDashboardVersionMigration(mg)
	addTeamMigrations(mg)
	addDashboardACLMigrations(mg) // Do NOT add more migrations to this function.
	addTagMigration(mg)
	addLoginAttemptMigrations(mg)
	addUserAuthMigrations(mg)
	addServerlockMigrations(mg)
	addUserAuthTokenMigrations(mg)
	addCacheMigration(mg)
	addShortURLMigrations(mg)
	ualert.AddTablesMigrations(mg)
	ualert.AddDashAlertMigration(mg)
	addLibraryElementsMigrations(mg)

	ualert.RerunDashAlertMigration(mg)
	addSecretsMigration(mg)
	addKVStoreMigrations(mg)
	ualert.AddDashboardUIDPanelIDMigration(mg)
	accesscontrol.AddMigration(mg)
	addQueryHistoryMigrations(mg)

	accesscontrol.AddDisabledMigrator(mg)
	accesscontrol.AddTeamMembershipMigrations(mg)
	accesscontrol.AddDashboardPermissionsMigrator(mg)
	accesscontrol.AddAlertingPermissionsMigrator(mg)

	addQueryHistoryStarMigrations(mg)

	addCorrelationsMigrations(mg)

	addEntityEventsTableMigration(mg)

	addPublicDashboardMigration(mg)
	ualert.CreateDefaultFoldersForAlertingMigration(mg)
	addDbFileStorageMigration(mg)

	accesscontrol.AddManagedPermissionsMigration(mg, accesscontrol.ManagedPermissionsMigrationID)
	accesscontrol.AddManagedFolderAlertActionsMigration(mg)
	accesscontrol.AddActionNameMigrator(mg)
	addPlaylistUIDMigration(mg)

	ualert.UpdateRuleGroupIndexMigration(mg)
	accesscontrol.AddManagedFolderAlertActionsRepeatMigration(mg)
	accesscontrol.AddAdminOnlyMigration(mg)
	accesscontrol.AddSeedAssignmentMigrations(mg)
	accesscontrol.AddManagedFolderAlertActionsRepeatFixedMigration(mg)

	AddExternalAlertmanagerToDatasourceMigration(mg)

	addFolderMigrations(mg)
	if mg.Cfg != nil && mg.Cfg.IsFeatureToggleEnabled != nil {
		if mg.Cfg.IsFeatureToggleEnabled(featuremgmt.FlagExternalServiceAuth) {
			oauthserver.AddMigration(mg)
		}
	}

<<<<<<< HEAD
	addDashboardFolderMigrations(mg)
=======
	anonservice.AddMigration(mg)
>>>>>>> 8006dacf
}

func addStarMigrations(mg *Migrator) {
	starV1 := Table{
		Name: "star",
		Columns: []*Column{
			{Name: "id", Type: DB_BigInt, IsPrimaryKey: true, IsAutoIncrement: true},
			{Name: "user_id", Type: DB_BigInt, Nullable: false},
			{Name: "dashboard_id", Type: DB_BigInt, Nullable: false},
		},
		Indices: []*Index{
			{Cols: []string{"user_id", "dashboard_id"}, Type: UniqueIndex},
		},
	}

	mg.AddMigration("create star table", NewAddTableMigration(starV1))
	mg.AddMigration("add unique index star.user_id_dashboard_id", NewAddIndexMigration(starV1, starV1.Indices[0]))
}<|MERGE_RESOLUTION|>--- conflicted
+++ resolved
@@ -98,11 +98,8 @@
 		}
 	}
 
-<<<<<<< HEAD
 	addDashboardFolderMigrations(mg)
-=======
 	anonservice.AddMigration(mg)
->>>>>>> 8006dacf
 }
 
 func addStarMigrations(mg *Migrator) {
