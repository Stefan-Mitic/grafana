package migrations

import (
	. "github.com/grafana/grafana/pkg/services/sqlstore/migrator"
)

func addCorrelationsMigrations(mg *Migrator) {
	correlationsV1 := Table{
		Name: "correlation",
		Columns: []*Column{
			{Name: "uid", Type: DB_NVarchar, Length: 40, Nullable: false, IsPrimaryKey: true},
			{Name: "source_uid", Type: DB_NVarchar, Length: 40, Nullable: false, IsPrimaryKey: true},
			// Nullable because in the future we want to have correlations to external resources
			{Name: "target_uid", Type: DB_NVarchar, Length: 40, Nullable: true},
			{Name: "label", Type: DB_Text, Nullable: false},
			{Name: "description", Type: DB_Text, Nullable: false},
		},
		Indices: []*Index{
			{Cols: []string{"uid"}},
			{Cols: []string{"source_uid"}},
		},
	}

	mg.AddMigration("create correlation table v1", NewAddTableMigration(correlationsV1))

	mg.AddMigration("add index correlations.uid", NewAddIndexMigration(correlationsV1, correlationsV1.Indices[0]))
	mg.AddMigration("add index correlations.source_uid", NewAddIndexMigration(correlationsV1, correlationsV1.Indices[1]))

	mg.AddMigration("add correlation config column", NewAddColumnMigration(correlationsV1, &Column{
		Name: "config", Type: DB_Text, Nullable: true,
	}))

<<<<<<< HEAD
	mg.AddMigration("add provisioning column", NewAddColumnMigration(correlationsV1, &Column{
		Name: "provisioned", Type: DB_Bool, Nullable: false, Default: "0",
	}))
=======
	// v2: adding org_id column and recreating indices
	correlationsV2 := Table{
		Name: "correlation",
		Columns: []*Column{
			{Name: "uid", Type: DB_NVarchar, Length: 40, Nullable: false, IsPrimaryKey: true},
			// All existing records will have '0' assigned
			{Name: "org_id", Type: DB_BigInt, IsPrimaryKey: true, Default: "0"},
			{Name: "source_uid", Type: DB_NVarchar, Length: 40, Nullable: false, IsPrimaryKey: true},
			// Nullable because in the future we want to have correlations to external resources
			{Name: "target_uid", Type: DB_NVarchar, Length: 40, Nullable: true},
			{Name: "label", Type: DB_Text, Nullable: false},
			{Name: "description", Type: DB_Text, Nullable: false},
			{Name: "config", Type: DB_Text, Nullable: true},
		},
		Indices: []*Index{
			{Cols: []string{"uid"}},
			{Cols: []string{"source_uid"}},
			{Cols: []string{"org_id"}},
		},
	}

	addTableReplaceMigrations(mg, correlationsV1, correlationsV2, 2, map[string]string{
		"uid":         "uid",
		"source_uid":  "source_uid",
		"target_uid":  "target_uid",
		"label":       "label",
		"description": "description",
		"config":      "config",
	})
>>>>>>> 2cfbfb28
}<|MERGE_RESOLUTION|>--- conflicted
+++ resolved
@@ -30,11 +30,6 @@
 		Name: "config", Type: DB_Text, Nullable: true,
 	}))
 
-<<<<<<< HEAD
-	mg.AddMigration("add provisioning column", NewAddColumnMigration(correlationsV1, &Column{
-		Name: "provisioned", Type: DB_Bool, Nullable: false, Default: "0",
-	}))
-=======
 	// v2: adding org_id column and recreating indices
 	correlationsV2 := Table{
 		Name: "correlation",
@@ -64,5 +59,8 @@
 		"description": "description",
 		"config":      "config",
 	})
->>>>>>> 2cfbfb28
+
+	mg.AddMigration("add provisioning column", NewAddColumnMigration(correlationsV1, &Column{
+		Name: "provisioned", Type: DB_Bool, Nullable: false, Default: "0",
+	}))
 }