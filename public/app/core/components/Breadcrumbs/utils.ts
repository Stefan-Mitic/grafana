--- conflicted
+++ resolved
@@ -32,12 +32,6 @@
   }
 
   if (pageNav) {
-<<<<<<< HEAD
-    if (pageNav.children) {
-      const child = pageNav.children.find((child) => child.active);
-      if (child) {
-        addCrumbs(child);
-=======
     if (pageNav.url && pageNav.children) {
       const child = pageNav.children.find((child) => child.active);
       if (child) {
@@ -46,7 +40,6 @@
         if (child.parentItem !== pageNav) {
           addCrumbs(pageNav);
         }
->>>>>>> 94dca85b
       }
     } else {
       addCrumbs(pageNav);
