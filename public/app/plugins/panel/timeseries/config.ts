--- conflicted
+++ resolved
@@ -1,6 +1,5 @@
 import {
   FieldColorModeId,
-  FieldConfigEditorBuilder,
   FieldConfigProperty,
   FieldType,
   identityOverrideProcessor,
@@ -42,150 +41,6 @@
 
 const categoryStyles = ['Graph styles'];
 
-export function addPointAndLineStyles<T extends GraphFieldConfig>(
-  cfg: T,
-  builder: FieldConfigEditorBuilder<T>,
-  hideFromDefaults: boolean,
-  excludForBarChartPanel?: boolean // bar chart adds this explicitly at the root
-) {
-  builder
-    .addRadio({
-      path: 'drawStyle',
-      name: 'Style',
-      category: categoryStyles,
-      defaultValue: cfg.drawStyle,
-      settings: {
-        options: graphFieldOptions.drawStyle,
-      },
-      hideFromDefaults,
-    })
-    .addRadio({
-      path: 'lineInterpolation',
-      name: 'Line interpolation',
-      category: categoryStyles,
-      defaultValue: cfg.lineInterpolation,
-      settings: {
-        options: graphFieldOptions.lineInterpolation,
-      },
-      showIf: (c) => c.drawStyle === GraphDrawStyle.Line,
-      hideFromDefaults,
-    });
-  if (!excludForBarChartPanel) {
-    builder
-      .addRadio({
-        path: 'barAlignment',
-        name: 'Bar alignment',
-        category: categoryStyles,
-        defaultValue: cfg.barAlignment,
-        settings: {
-          options: graphFieldOptions.barAlignment,
-        },
-        showIf: (c) => c.drawStyle === GraphDrawStyle.Bars,
-        hideFromDefaults,
-      })
-      .addSliderInput({
-        path: 'lineWidth',
-        name: 'Line width',
-        category: categoryStyles,
-        defaultValue: cfg.lineWidth,
-        settings: {
-          min: 0,
-          max: 10,
-          step: 1,
-          ariaLabelForHandle: 'Line width',
-        },
-        showIf: (c) => c.drawStyle !== GraphDrawStyle.Points,
-        hideFromDefaults,
-      })
-      .addSliderInput({
-        path: 'fillOpacity',
-        name: 'Fill opacity',
-        category: categoryStyles,
-        defaultValue: cfg.fillOpacity,
-        settings: {
-          min: 0,
-          max: 100,
-          step: 1,
-          ariaLabelForHandle: 'Fill opacity',
-        },
-        showIf: (c) => c.drawStyle !== GraphDrawStyle.Points,
-        hideFromDefaults,
-      })
-      .addRadio({
-        path: 'gradientMode',
-        name: 'Gradient mode',
-        category: categoryStyles,
-        defaultValue: graphFieldOptions.fillGradient[0].value,
-        settings: {
-          options: graphFieldOptions.fillGradient,
-        },
-        showIf: (c) => c.drawStyle !== GraphDrawStyle.Points,
-        hideFromDefaults,
-      })
-      .addCustomEditor({
-        id: 'fillBelowTo',
-        path: 'fillBelowTo',
-        name: 'Fill below to',
-        category: categoryStyles,
-        editor: FillBellowToEditor,
-        override: FillBellowToEditor,
-        process: stringOverrideProcessor,
-        hideFromDefaults: true, // << always
-        shouldApply: (f) => true,
-      });
-  }
-  builder
-    .addCustomEditor<void, LineStyle>({
-      id: 'lineStyle',
-      path: 'lineStyle',
-      name: 'Line style',
-      category: categoryStyles,
-      showIf: (c) => c.drawStyle === GraphDrawStyle.Line,
-      editor: LineStyleEditor,
-      override: LineStyleEditor,
-      process: identityOverrideProcessor,
-      shouldApply: (f) => f.type === FieldType.number,
-      hideFromDefaults,
-    })
-    .addCustomEditor<void, boolean>({
-      id: 'spanNulls',
-      path: 'spanNulls',
-      name: 'Connect null values',
-      category: categoryStyles,
-      defaultValue: false,
-      editor: SpanNullsEditor,
-      override: SpanNullsEditor,
-      showIf: (c) => c.drawStyle === GraphDrawStyle.Line,
-      shouldApply: (f) => f.type !== FieldType.time,
-      process: identityOverrideProcessor,
-    })
-    .addRadio({
-      path: 'showPoints',
-      name: 'Show points',
-      category: categoryStyles,
-      defaultValue: graphFieldOptions.showPoints[0].value,
-      settings: {
-        options: graphFieldOptions.showPoints,
-      },
-      showIf: (c) => c.drawStyle !== GraphDrawStyle.Points,
-      hideFromDefaults,
-    })
-    .addSliderInput({
-      path: 'pointSize',
-      name: 'Point size',
-      category: categoryStyles,
-      defaultValue: 5,
-      settings: {
-        min: 1,
-        max: 40,
-        step: 1,
-        ariaLabelForHandle: 'Point size',
-      },
-      showIf: (c) => c.showPoints !== VisibilityMode.Never || c.drawStyle === GraphDrawStyle.Points,
-      hideFromDefaults,
-    });
-}
-
 export function getGraphFieldConfig(cfg: GraphFieldConfig): SetFieldConfigOptionsArgs<GraphFieldConfig> {
   return {
     standardOptions: {
@@ -201,9 +56,6 @@
       },
     },
     useCustomConfig: (builder) => {
-<<<<<<< HEAD
-      addPointAndLineStyles(cfg, builder, false);
-=======
       builder
         .addRadio({
           path: 'drawStyle',
@@ -325,7 +177,6 @@
           },
           showIf: (c) => c.showPoints !== VisibilityMode.Never || c.drawStyle === GraphDrawStyle.Points,
         });
->>>>>>> fb290235
 
       commonOptionsBuilder.addStackingConfig(builder, cfg.stacking, categoryStyles);
 
