<div class="scroll-canvas">
	<div gemini-scrollbar>
		<navbar model="ctrl.navModel"></navbar>
		<div class="page-container">
			<div class="page-header">
				<page-h1 model="ctrl.navModel"></page-h1>

				<div class="page-header-tabs" ng-show="ctrl.hasDashboards">
					<ul class="gf-tabs">
						<li class="gf-tabs-item">
							<a class="gf-tabs-link" ng-click="ctrl.tabIndex = 0" ng-class="{active: ctrl.tabIndex === 0}">
								Config
							</a>
						</li>
						<li class="gf-tabs-item">
							<a class="gf-tabs-link" ng-click="ctrl.tabIndex = 1" ng-class="{active: ctrl.tabIndex === 1}">
								Dashboards
							</a>
						</li>
					</ul>
				</div>
			</div>


			<div ng-if="ctrl.tabIndex === 0" class="tab-content">

				<form name="ctrl.editForm" ng-if="ctrl.current">
					<div class="gf-form-group">
						<div class="gf-form-inline">
							<div class="gf-form max-width-30">
								<span class="gf-form-label width-7">Name</span>
								<input class="gf-form-input max-width-23" type="text" ng-model="ctrl.current.name" placeholder="name" required>
								<info-popover offset="0px -135px" mode="right-absolute">
									The name is used when you select the data source in panels.
									The <em>Default</em> data source is preselected in new
									panels.
								</info-popover>
							</div>
							<gf-form-switch class="gf-form" label="Default" checked="ctrl.current.isDefault" switch-class="max-width-6"></gf-form-switch>
						</div>

						<div class="gf-form">
							<span class="gf-form-label width-7">Type</span>
							<div class="gf-form-select-wrapper max-width-23">
								<select class="gf-form-input" ng-model="ctrl.current.type" ng-options="v.id as v.name for v in ctrl.types" ng-change="ctrl.typeChanged()"></select>
							</div>
						</div>
					</div>

<<<<<<< HEAD
					<div class="alert alert-info gf-form-group" ng-if="ctrl.datasourceMeta.state === 'alpha'">
						This plugin is marked as being in alpha state, which means it is in early development phase and
						updates will include breaking changes.
=======
				<div class="gf-form">
					<span class="gf-form-label width-7">Type</span>
					<div class="gf-form-select-wrapper max-width-23">
						<select class="gf-form-input" ng-model="ctrl.current.type" ng-options="v.id as v.name for v in ctrl.types" ng-change="ctrl.userChangedType()"></select>
>>>>>>> c9a30ef1
					</div>

					<rebuild-on-change property="ctrl.datasourceMeta.id">
						<plugin-component type="datasource-config-ctrl">
						</plugin-component>
					</rebuild-on-change>

					<div ng-if="ctrl.testing" class="gf-form-group">
						<h5 ng-show="!ctrl.testing.done">Testing.... <i class="fa fa-spiner fa-spin"></i></h5>
						<div class="alert-{{ctrl.testing.status}} alert">
							<div class="alert-title">{{ctrl.testing.title}}</div>
							<div ng-bind='ctrl.testing.message'></div>
						</div>
					</div>

					<div class="gf-form-button-row">
						<button type="submit" class="btn btn-success" ng-click="ctrl.saveChanges()">Save</button>
						<button type="submit" class="btn btn-danger" ng-show="!ctrl.isNew" ng-click="ctrl.delete()">
							Delete
						</button>
						<a class="btn btn-link" href="datasources">Cancel</a>
					</div>

				</form>
			</div>

			<div ng-if="ctrl.tabIndex === 1" class="tab-content">
				<dashboard-import-list plugin="ctrl.datasourceMeta" datasource="ctrl.current"></dashboard-import-list>
			</div>

		</div>
	</div>
</div>
<|MERGE_RESOLUTION|>--- conflicted
+++ resolved
@@ -42,21 +42,14 @@
 						<div class="gf-form">
 							<span class="gf-form-label width-7">Type</span>
 							<div class="gf-form-select-wrapper max-width-23">
-								<select class="gf-form-input" ng-model="ctrl.current.type" ng-options="v.id as v.name for v in ctrl.types" ng-change="ctrl.typeChanged()"></select>
+								<select class="gf-form-input" ng-model="ctrl.current.type" ng-options="v.id as v.name for v in ctrl.types" ng-change="ctrl.userChangedType()"></select>
 							</div>
 						</div>
 					</div>
 
-<<<<<<< HEAD
 					<div class="alert alert-info gf-form-group" ng-if="ctrl.datasourceMeta.state === 'alpha'">
 						This plugin is marked as being in alpha state, which means it is in early development phase and
 						updates will include breaking changes.
-=======
-				<div class="gf-form">
-					<span class="gf-form-label width-7">Type</span>
-					<div class="gf-form-select-wrapper max-width-23">
-						<select class="gf-form-input" ng-model="ctrl.current.type" ng-options="v.id as v.name for v in ctrl.types" ng-change="ctrl.userChangedType()"></select>
->>>>>>> c9a30ef1
 					</div>
 
 					<rebuild-on-change property="ctrl.datasourceMeta.id">
@@ -64,13 +57,17 @@
 						</plugin-component>
 					</rebuild-on-change>
 
-					<div ng-if="ctrl.testing" class="gf-form-group">
+					<br />
+
+					<div ng-if="ctrl.testing">
 						<h5 ng-show="!ctrl.testing.done">Testing.... <i class="fa fa-spiner fa-spin"></i></h5>
 						<div class="alert-{{ctrl.testing.status}} alert">
 							<div class="alert-title">{{ctrl.testing.title}}</div>
 							<div ng-bind='ctrl.testing.message'></div>
 						</div>
 					</div>
+
+					<br />
 
 					<div class="gf-form-button-row">
 						<button type="submit" class="btn btn-success" ng-click="ctrl.saveChanges()">Save</button>
