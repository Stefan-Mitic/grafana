import { render, screen, waitFor } from '@testing-library/react';
import userEvent from '@testing-library/user-event';
import React from 'react';
import { TestProvider } from 'test/helpers/TestProvider';

import { contextSrv } from 'app/core/services/context_srv';

import { Team } from '../../types';

import { Props, TeamList } from './TeamList';
import { getMockTeam, getMultipleMockTeams } from './__mocks__/teamMocks';

jest.mock('app/core/core', () => ({
  contextSrv: {
    hasPermission: (action: string) => true,
    licensedAccessControlEnabled: () => false,
  },
}));

const setup = (propOverrides?: object) => {
  const props: Props = {
    teams: [] as Team[],
    noTeams: false,
    loadTeams: jest.fn(),
    deleteTeam: jest.fn(),
    changePage: jest.fn(),
    changeQuery: jest.fn(),
    query: '',
    totalPages: 0,
    page: 0,
    hasFetched: false,
<<<<<<< HEAD
=======
    editorsCanAdmin: false,
    perPage: 10,
    signedInUser: {
      id: 1,
      orgRole: OrgRole.Viewer,
    } as User,
>>>>>>> af8a46ad
  };

  Object.assign(props, propOverrides);

  render(
    <TestProvider>
      <TeamList {...props} />
    </TestProvider>
  );
};

describe('TeamList', () => {
  it('should render teams table', () => {
    setup({ teams: getMultipleMockTeams(5), teamsCount: 5, hasFetched: true });
    expect(screen.getAllByRole('row')).toHaveLength(6); // 5 teams plus table header row
  });

  describe('when user has access to create a team', () => {
    it('should enable the new team button', () => {
      jest.spyOn(contextSrv, 'hasPermission').mockReturnValue(true);
      setup({
        teams: getMultipleMockTeams(1),
        totalCount: 1,
        hasFetched: true,
      });

      expect(screen.getByRole('link', { name: /new team/i })).not.toHaveStyle('pointer-events: none');
    });
  });

  describe('when user does not have access to create a team', () => {
    it('should disable the new team button', () => {
      jest.spyOn(contextSrv, 'hasPermission').mockReturnValue(false);
      setup({
        teams: getMultipleMockTeams(1),
        totalCount: 1,
        hasFetched: true,
      });

      expect(screen.getByRole('link', { name: /new team/i })).toHaveStyle('pointer-events: none');
    });
  });
});

it('should call delete team', async () => {
  const mockDelete = jest.fn();
  const mockTeam = getMockTeam();
  jest.spyOn(contextSrv, 'hasPermissionInMetadata').mockReturnValue(true);
  setup({ deleteTeam: mockDelete, teams: [mockTeam], totalCount: 1, hasFetched: true });
  await userEvent.click(screen.getByRole('button', { name: `Delete team ${mockTeam.name}` }));
  await userEvent.click(screen.getByRole('button', { name: 'Delete' }));
  await waitFor(() => {
    expect(mockDelete).toHaveBeenCalledWith(mockTeam.id);
  });
});<|MERGE_RESOLUTION|>--- conflicted
+++ resolved
@@ -29,15 +29,7 @@
     totalPages: 0,
     page: 0,
     hasFetched: false,
-<<<<<<< HEAD
-=======
-    editorsCanAdmin: false,
     perPage: 10,
-    signedInUser: {
-      id: 1,
-      orgRole: OrgRole.Viewer,
-    } as User,
->>>>>>> af8a46ad
   };
 
   Object.assign(props, propOverrides);
