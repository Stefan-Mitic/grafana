import { groupBy } from 'lodash';
import { Observable, of } from 'rxjs';
import { map, mergeMap } from 'rxjs/operators';

import {
  AbsoluteTimeRange,
  DataFrame,
  FieldType,
  getDisplayProcessor,
  PanelData,
  sortLogsResult,
  standardTransformers,
  DataQuery,
} from '@grafana/data';
import { config } from '@grafana/runtime';

import { dataFrameToLogsModel } from '../../../core/logsModel';
import { refreshIntervalToSortOrder } from '../../../core/utils/explore';
import { isNodeGraphFrame } from '../../../plugins/panel/nodeGraph/utils';
import { ExplorePanelData } from '../../../types';
import { preProcessPanelData } from '../../query/state/runRequest';

/**
 import { isNodeGraphFrame } from 'app/plugins/panel/nodeGraph/utils';
 * When processing response first we try to determine what kind of dataframes we got as one query can return multiple
 * dataFrames with different type of data. This is later used for type specific processing. As we use this in
 * Observable pipeline, it decorates the existing panelData to pass the results to later processing stages.
 */
export const groupFramesByVisType = (data: PanelData): ExplorePanelData => {
  const framesMap: { [key: string]: DataFrame[] } = {};

  for (const frame of data.series) {
    const visType = frame.meta?.preferredVisualisationType;
    if (visType) {
      framesMap[visType] = framesMap[visType] || [];
      framesMap[visType].push(frame);
    } else {
      if (isTimeSeries(frame)) {
        framesMap['graph'] = framesMap['graph'] || [];
        framesMap['graph'].push(frame);
        framesMap['table'] = framesMap['table'] || [];
        framesMap['table'].push(frame);
      } else if (isNodeGraphFrame(frame)) {
        framesMap['nodeGraph'] = framesMap['nodeGraph'] || [];
        framesMap['nodeGraph'].push(frame);
      } else {
        // We fallback to table if we do not have any better meta info about the dataframe.
        framesMap['table'] = framesMap['table'] || [];
        framesMap['table'].push(frame);
      }
    }
  }

  return {
    ...data,
    framesMap,
  };
};

/**
 * This processing returns Observable because it uses Transformer internally which result type is also Observable.
 * In this case the transformer should return single result but it is possible that in the future it could return
 * multiple results and so this should be used with mergeMap or similar to unbox the internal observable.
 */
export const mergeTableFrames = (data: ExplorePanelData): Observable<ExplorePanelData> => {
  let tableFrames = data.framesMap['table'];
  if (!tableFrames?.length) {
    return of({ ...data, tableResult: null });
  }

  tableFrames.sort((frameA: DataFrame, frameB: DataFrame) => {
    const frameARefId = frameA.refId!;
    const frameBRefId = frameB.refId!;

    if (frameARefId > frameBRefId) {
      return 1;
    }
    if (frameARefId < frameBRefId) {
      return -1;
    }
    return 0;
  });

  const hasOnlyTimeseries = tableFrames.every((df) => isTimeSeries(df));

  // If we have only timeseries we do join on default time column which makes more sense. If we are showing
  // non timeseries or some mix of data we are not trying to join on anything and just try to merge them in
  // single table, which may not make sense in most cases, but it's up to the user to query something sensible.
  const transformer = hasOnlyTimeseries
<<<<<<< HEAD
    ? of(tableFrames).pipe(standardTransformers.seriesToColumnsTransformer.operator({}))
    : of(tableFrames).pipe(standardTransformers.mergeTransformer.operator({}));
=======
    ? of(data.tableFrames).pipe(standardTransformers.joinByFieldTransformer.operator({}))
    : of(data.tableFrames).pipe(standardTransformers.mergeTransformer.operator({}));
>>>>>>> 6ed07873

  return transformer.pipe(
    map((frames) => {
      const frame = frames[0];

      // set display processor
      for (const field of frame.fields) {
        field.display =
          field.display ??
          getDisplayProcessor({
            field,
            theme: config.theme2,
            timeZone: data.request?.timezone ?? 'browser',
          });
      }

      return { ...data, tableResult: frame };
    })
  );
};

// For logs specifically we process the dataFrames early and transform to a logs model data.
export const processLogs =
  (
    options: {
      absoluteRange?: AbsoluteTimeRange;
      refreshInterval?: string;
      queries?: DataQuery[];
      fullRangeLogsVolumeAvailable?: boolean;
    } = {}
  ) =>
  (data: ExplorePanelData): ExplorePanelData => {
    if (!data.framesMap['logs']?.length) {
      return { ...data, logsResult: undefined };
    }

    const intervalMs = data.request?.intervalMs;
    const newResults = dataFrameToLogsModel(data.framesMap['logs'], intervalMs, options.absoluteRange, options.queries);
    const sortOrder = refreshIntervalToSortOrder(options.refreshInterval);
    const sortedNewResults = sortLogsResult(newResults, sortOrder);
    const rows = sortedNewResults.rows;
    const series = options.fullRangeLogsVolumeAvailable ? undefined : sortedNewResults.series;
    const logsResult = { ...sortedNewResults, rows, series };

    return { ...data, logsResult };
  };

// decorateData applies all decorators
export function decorateData(
  data: PanelData,
  queryResponse: PanelData,
  absoluteRange: AbsoluteTimeRange,
  refreshInterval: string | undefined,
  queries: DataQuery[] | undefined,
  fullRangeLogsVolumeAvailable: boolean
): Observable<ExplorePanelData> {
  return of(data).pipe(
    map((data: PanelData) => preProcessPanelData(data, queryResponse)),
    map(groupFramesByVisType),
    map(processLogs({ absoluteRange, refreshInterval, queries, fullRangeLogsVolumeAvailable })),
    mergeMap(mergeTableFrames)
  );
}

/**
 * Check if frame contains time series, which for our purpose means 1 time column and 1 or more numeric columns.
 */
function isTimeSeries(frame: DataFrame): boolean {
  const grouped = groupBy(frame.fields, (field) => field.type);
  return Boolean(
    Object.keys(grouped).length === 2 && grouped[FieldType.time]?.length === 1 && grouped[FieldType.number]
  );
}<|MERGE_RESOLUTION|>--- conflicted
+++ resolved
@@ -87,13 +87,8 @@
   // non timeseries or some mix of data we are not trying to join on anything and just try to merge them in
   // single table, which may not make sense in most cases, but it's up to the user to query something sensible.
   const transformer = hasOnlyTimeseries
-<<<<<<< HEAD
-    ? of(tableFrames).pipe(standardTransformers.seriesToColumnsTransformer.operator({}))
+    ? of(tableFrames).pipe(standardTransformers.joinByFieldTransformer.operator({}))
     : of(tableFrames).pipe(standardTransformers.mergeTransformer.operator({}));
-=======
-    ? of(data.tableFrames).pipe(standardTransformers.joinByFieldTransformer.operator({}))
-    : of(data.tableFrames).pipe(standardTransformers.mergeTransformer.operator({}));
->>>>>>> 6ed07873
 
   return transformer.pipe(
     map((frames) => {
