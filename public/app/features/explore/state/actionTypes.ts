// Types
import { Emitter } from 'app/core/core';
import { SelectOptionItem } from '@grafana/ui';
import {
  RawTimeRange,
  TimeRange,
  DataQuery,
  DataSourceSelectItem,
  DataSourceApi,
  QueryFixAction,
  LogLevel,
} from '@grafana/ui/src/types';
import {
  ExploreId,
  ExploreItemState,
  HistoryItem,
  RangeScanner,
  ResultType,
  QueryTransaction,
  ExploreUIState,
} from 'app/types/explore';
import { actionCreatorFactory, noPayloadActionCreatorFactory, ActionOf } from 'app/core/redux/actionCreatorFactory';

/**  Higher order actions
 *
 */
export enum ActionTypes {
  SplitOpen = 'explore/SPLIT_OPEN',
  ResetExplore = 'explore/RESET_EXPLORE',
}
export interface SplitOpenAction {
  type: ActionTypes.SplitOpen;
  payload: {
    itemState: ExploreItemState;
  };
}

export interface ResetExploreAction {
  type: ActionTypes.ResetExplore;
  payload: {};
}

/**  Lower order actions
 *
 */
export interface AddQueryRowPayload {
  exploreId: ExploreId;
  index: number;
  query: DataQuery;
}

export interface ChangeQueryPayload {
  exploreId: ExploreId;
  query: DataQuery;
  index: number;
  override: boolean;
}

export interface ChangeSizePayload {
  exploreId: ExploreId;
  width: number;
  height: number;
}

export interface ChangeTimePayload {
  exploreId: ExploreId;
  range: TimeRange;
}

export interface ChangeRefreshIntervalPayload {
  exploreId: ExploreId;
  refreshInterval: SelectOptionItem;
}

export interface ClearQueriesPayload {
  exploreId: ExploreId;
}

export interface HighlightLogsExpressionPayload {
  exploreId: ExploreId;
  expressions: string[];
}

export interface InitializeExplorePayload {
  exploreId: ExploreId;
  containerWidth: number;
  eventBridge: Emitter;
  queries: DataQuery[];
  range: RawTimeRange;
  ui: ExploreUIState;
}

export interface LoadDatasourceFailurePayload {
  exploreId: ExploreId;
  error: string;
}

export interface LoadDatasourceMissingPayload {
  exploreId: ExploreId;
}

export interface LoadDatasourcePendingPayload {
  exploreId: ExploreId;
  requestedDatasourceName: string;
}

export interface LoadDatasourceReadyPayload {
  exploreId: ExploreId;
  history: HistoryItem[];
}

export interface TestDatasourcePendingPayload {
  exploreId: ExploreId;
}

export interface TestDatasourceFailurePayload {
  exploreId: ExploreId;
  error: string;
}

export interface TestDatasourceSuccessPayload {
  exploreId: ExploreId;
}

export interface ModifyQueriesPayload {
  exploreId: ExploreId;
  modification: QueryFixAction;
  index: number;
  modifier: (query: DataQuery, modification: QueryFixAction) => DataQuery;
}

export interface QueryTransactionFailurePayload {
  exploreId: ExploreId;
  queryTransactions: QueryTransaction[];
}

export interface QueryTransactionStartPayload {
  exploreId: ExploreId;
  resultType: ResultType;
  rowIndex: number;
  transaction: QueryTransaction;
}

export interface QueryTransactionSuccessPayload {
  exploreId: ExploreId;
  history: HistoryItem[];
  queryTransactions: QueryTransaction[];
}

export interface RemoveQueryRowPayload {
  exploreId: ExploreId;
  index: number;
}

export interface ScanStartPayload {
  exploreId: ExploreId;
  scanner: RangeScanner;
}

export interface ScanRangePayload {
  exploreId: ExploreId;
  range: RawTimeRange;
}

export interface ScanStopPayload {
  exploreId: ExploreId;
}

export interface SetQueriesPayload {
  exploreId: ExploreId;
  queries: DataQuery[];
}

export interface SplitCloseActionPayload {
  itemId: ExploreId;
}

export interface SplitOpenPayload {
  itemState: ExploreItemState;
}

export interface ToggleTablePayload {
  exploreId: ExploreId;
}

export interface ToggleGraphPayload {
  exploreId: ExploreId;
}

export interface ToggleLogsPayload {
  exploreId: ExploreId;
}

export interface UpdateUIStatePayload extends Partial<ExploreUIState> {
  exploreId: ExploreId;
}

export interface UpdateDatasourceInstancePayload {
  exploreId: ExploreId;
  datasourceInstance: DataSourceApi;
}

export interface ToggleLogLevelPayload {
  exploreId: ExploreId;
  hiddenLogLevels: Set<LogLevel>;
}

export interface QueriesImportedPayload {
  exploreId: ExploreId;
  queries: DataQuery[];
}

export interface LoadExploreDataSourcesPayload {
  exploreId: ExploreId;
  exploreDatasources: DataSourceSelectItem[];
}

/**
 * Adds a query row after the row with the given index.
 */
export const addQueryRowAction = actionCreatorFactory<AddQueryRowPayload>('explore/ADD_QUERY_ROW').create();

/**
 * Loads a new datasource identified by the given name.
 */
export const changeDatasourceAction = noPayloadActionCreatorFactory('explore/CHANGE_DATASOURCE').create();

/**
 * Query change handler for the query row with the given index.
 * If `override` is reset the query modifications and run the queries. Use this to set queries via a link.
 */
export const changeQueryAction = actionCreatorFactory<ChangeQueryPayload>('explore/CHANGE_QUERY').create();

/**
 * Keep track of the Explore container size, in particular the width.
 * The width will be used to calculate graph intervals (number of datapoints).
 */
export const changeSizeAction = actionCreatorFactory<ChangeSizePayload>('explore/CHANGE_SIZE').create();

/**
 * Change the time range of Explore. Usually called from the Timepicker or a graph interaction.
 */
export const changeTimeAction = actionCreatorFactory<ChangeTimePayload>('explore/CHANGE_TIME').create();

/**
 * Change the time range of Explore. Usually called from the Timepicker or a graph interaction.
 */
export const changeRefreshIntervalAction = actionCreatorFactory<ChangeRefreshIntervalPayload>(
  'explore/CHANGE_REFRESH_INTERVAL'
).create();

/**
 * Clear all queries and results.
 */
export const clearQueriesAction = actionCreatorFactory<ClearQueriesPayload>('explore/CLEAR_QUERIES').create();

/**
 * Highlight expressions in the log results
 */
export const highlightLogsExpressionAction = actionCreatorFactory<HighlightLogsExpressionPayload>(
  'explore/HIGHLIGHT_LOGS_EXPRESSION'
).create();

/**
 * Initialize Explore state with state from the URL and the React component.
 * Call this only on components for with the Explore state has not been initialized.
 */
export const initializeExploreAction = actionCreatorFactory<InitializeExplorePayload>(
  'explore/INITIALIZE_EXPLORE'
).create();

/**
 * Display an error when no datasources have been configured
 */
export const loadDatasourceMissingAction = actionCreatorFactory<LoadDatasourceMissingPayload>(
  'explore/LOAD_DATASOURCE_MISSING'
).create();

/**
 * Start the async process of loading a datasource to display a loading indicator
 */
export const loadDatasourcePendingAction = actionCreatorFactory<LoadDatasourcePendingPayload>(
  'explore/LOAD_DATASOURCE_PENDING'
).create();

/**
 * Datasource loading was completed.
 */
export const loadDatasourceReadyAction = actionCreatorFactory<LoadDatasourceReadyPayload>(
  'explore/LOAD_DATASOURCE_READY'
).create();

/**
 * Action to modify a query given a datasource-specific modifier action.
 * @param exploreId Explore area
 * @param modification Action object with a type, e.g., ADD_FILTER
 * @param index Optional query row index. If omitted, the modification is applied to all query rows.
 * @param modifier Function that executes the modification, typically `datasourceInstance.modifyQueries`.
 */
export const modifyQueriesAction = actionCreatorFactory<ModifyQueriesPayload>('explore/MODIFY_QUERIES').create();

/**
 * Mark a query transaction as failed with an error extracted from the query response.
 * The transaction will be marked as `done`.
 */
export const queryTransactionFailureAction = actionCreatorFactory<QueryTransactionFailurePayload>(
  'explore/QUERY_TRANSACTION_FAILURE'
).create();

/**
 * Start a query transaction for the given result type.
 * @param exploreId Explore area
 * @param transaction Query options and `done` status.
 * @param resultType Associate the transaction with a result viewer, e.g., Graph
 * @param rowIndex Index is used to associate latency for this transaction with a query row
 */
export const queryTransactionStartAction = actionCreatorFactory<QueryTransactionStartPayload>(
  'explore/QUERY_TRANSACTION_START'
).create();

/**
 * Complete a query transaction, mark the transaction as `done` and store query state in URL.
 * If the transaction was started by a scanner, it keeps on scanning for more results.
 * Side-effect: the query is stored in localStorage.
 * @param exploreId Explore area
 * @param transactionId ID
 * @param result Response from `datasourceInstance.query()`
 * @param latency Duration between request and response
 * @param queries Queries from all query rows
 * @param datasourceId Origin datasource instance, used to discard results if current datasource is different
 */
export const queryTransactionSuccessAction = actionCreatorFactory<QueryTransactionSuccessPayload>(
  'explore/QUERY_TRANSACTION_SUCCESS'
).create();

/**
 * Remove query row of the given index, as well as associated query results.
 */
export const removeQueryRowAction = actionCreatorFactory<RemoveQueryRowPayload>('explore/REMOVE_QUERY_ROW').create();
export const runQueriesAction = noPayloadActionCreatorFactory('explore/RUN_QUERIES').create();

/**
 * Start a scan for more results using the given scanner.
 * @param exploreId Explore area
 * @param scanner Function that a) returns a new time range and b) triggers a query run for the new range
 */
export const scanStartAction = actionCreatorFactory<ScanStartPayload>('explore/SCAN_START').create();
export const scanRangeAction = actionCreatorFactory<ScanRangePayload>('explore/SCAN_RANGE').create();

/**
 * Stop any scanning for more results.
 */
export const scanStopAction = actionCreatorFactory<ScanStopPayload>('explore/SCAN_STOP').create();

/**
 * Reset queries to the given queries. Any modifications will be discarded.
 * Use this action for clicks on query examples. Triggers a query run.
 */
export const setQueriesAction = actionCreatorFactory<SetQueriesPayload>('explore/SET_QUERIES').create();

/**
 * Close the split view and save URL state.
 */
export const splitCloseAction = actionCreatorFactory<SplitCloseActionPayload>('explore/SPLIT_CLOSE').create();

/**
 * Open the split view and copy the left state to be the right state.
 * The right state is automatically initialized.
 * The copy keeps all query modifications but wipes the query results.
 */
export const splitOpenAction = actionCreatorFactory<SplitOpenPayload>('explore/SPLIT_OPEN').create();
export const stateSaveAction = noPayloadActionCreatorFactory('explore/STATE_SAVE').create();

/**
 * Update state of Explores UI elements (panels visiblity and deduplication  strategy)
 */
export const updateUIStateAction = actionCreatorFactory<UpdateUIStatePayload>('explore/UPDATE_UI_STATE').create();

/**
 * Expand/collapse the table result viewer. When collapsed, table queries won't be run.
 */
export const toggleTableAction = actionCreatorFactory<ToggleTablePayload>('explore/TOGGLE_TABLE').create();

/**
 * Expand/collapse the graph result viewer. When collapsed, graph queries won't be run.
 */
export const toggleGraphAction = actionCreatorFactory<ToggleGraphPayload>('explore/TOGGLE_GRAPH').create();

/**
 * Expand/collapse the logs result viewer. When collapsed, log queries won't be run.
 */
export const toggleLogsAction = actionCreatorFactory<ToggleLogsPayload>('explore/TOGGLE_LOGS').create();

/**
 * Updates datasource instance before datasouce loading has started
 */
export const updateDatasourceInstanceAction = actionCreatorFactory<UpdateDatasourceInstancePayload>(
  'explore/UPDATE_DATASOURCE_INSTANCE'
).create();

export const toggleLogLevelAction = actionCreatorFactory<ToggleLogLevelPayload>('explore/TOGGLE_LOG_LEVEL').create();

/**
 * Resets state for explore.
 */
export const resetExploreAction = noPayloadActionCreatorFactory('explore/RESET_EXPLORE').create();
export const queriesImportedAction = actionCreatorFactory<QueriesImportedPayload>('explore/QueriesImported').create();
export const testDataSourcePendingAction = actionCreatorFactory<TestDatasourcePendingPayload>(
  'explore/TEST_DATASOURCE_PENDING'
).create();
export const testDataSourceSuccessAction = actionCreatorFactory<TestDatasourceSuccessPayload>(
  'explore/TEST_DATASOURCE_SUCCESS'
).create();
export const testDataSourceFailureAction = actionCreatorFactory<TestDatasourceFailurePayload>(
  'explore/TEST_DATASOURCE_FAILURE'
).create();
export const loadExploreDatasources = actionCreatorFactory<LoadExploreDataSourcesPayload>(
  'explore/LOAD_EXPLORE_DATASOURCES'
).create();

export type HigherOrderAction =
  | ActionOf<SplitCloseActionPayload>
  | SplitOpenAction
  | ResetExploreAction
<<<<<<< HEAD
  | ActionOf<any>;

export type Action =
  | ActionOf<AddQueryRowPayload>
  | ActionOf<ChangeQueryPayload>
  | ActionOf<ChangeSizePayload>
  | ActionOf<ChangeTimePayload>
  | ActionOf<ChangeRefreshIntervalPayload>
  | ActionOf<ClearQueriesPayload>
  | ActionOf<HighlightLogsExpressionPayload>
  | ActionOf<InitializeExplorePayload>
  | ActionOf<LoadDatasourceFailurePayload>
  | ActionOf<LoadDatasourceMissingPayload>
  | ActionOf<LoadDatasourcePendingPayload>
  | ActionOf<LoadDatasourceSuccessPayload>
  | ActionOf<ModifyQueriesPayload>
  | ActionOf<QueryTransactionFailurePayload>
  | ActionOf<QueryTransactionStartPayload>
  | ActionOf<QueryTransactionSuccessPayload>
  | ActionOf<RemoveQueryRowPayload>
  | ActionOf<ScanStartPayload>
  | ActionOf<ScanRangePayload>
  | ActionOf<SetQueriesPayload>
  | ActionOf<SplitOpenPayload>
  | ActionOf<ToggleTablePayload>
  | ActionOf<ToggleGraphPayload>
  | ActionOf<ToggleLogsPayload>
  | ActionOf<UpdateDatasourceInstancePayload>
  | ActionOf<QueriesImportedPayload>
  | ActionOf<ToggleLogLevelPayload>;
=======
  | ActionOf<any>;
>>>>>>> 7e149fb4
<|MERGE_RESOLUTION|>--- conflicted
+++ resolved
@@ -422,37 +422,4 @@
   | ActionOf<SplitCloseActionPayload>
   | SplitOpenAction
   | ResetExploreAction
-<<<<<<< HEAD
-  | ActionOf<any>;
-
-export type Action =
-  | ActionOf<AddQueryRowPayload>
-  | ActionOf<ChangeQueryPayload>
-  | ActionOf<ChangeSizePayload>
-  | ActionOf<ChangeTimePayload>
-  | ActionOf<ChangeRefreshIntervalPayload>
-  | ActionOf<ClearQueriesPayload>
-  | ActionOf<HighlightLogsExpressionPayload>
-  | ActionOf<InitializeExplorePayload>
-  | ActionOf<LoadDatasourceFailurePayload>
-  | ActionOf<LoadDatasourceMissingPayload>
-  | ActionOf<LoadDatasourcePendingPayload>
-  | ActionOf<LoadDatasourceSuccessPayload>
-  | ActionOf<ModifyQueriesPayload>
-  | ActionOf<QueryTransactionFailurePayload>
-  | ActionOf<QueryTransactionStartPayload>
-  | ActionOf<QueryTransactionSuccessPayload>
-  | ActionOf<RemoveQueryRowPayload>
-  | ActionOf<ScanStartPayload>
-  | ActionOf<ScanRangePayload>
-  | ActionOf<SetQueriesPayload>
-  | ActionOf<SplitOpenPayload>
-  | ActionOf<ToggleTablePayload>
-  | ActionOf<ToggleGraphPayload>
-  | ActionOf<ToggleLogsPayload>
-  | ActionOf<UpdateDatasourceInstancePayload>
-  | ActionOf<QueriesImportedPayload>
-  | ActionOf<ToggleLogLevelPayload>;
-=======
-  | ActionOf<any>;
->>>>>>> 7e149fb4
+  | ActionOf<any>;