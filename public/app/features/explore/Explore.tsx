import { css, cx } from '@emotion/css';
import { get, groupBy } from 'lodash';
import memoizeOne from 'memoize-one';
import React, { createRef } from 'react';
import { connect, ConnectedProps } from 'react-redux';
import AutoSizer from 'react-virtualized-auto-sizer';
import { Unsubscribable } from 'rxjs';

import {
  AbsoluteTimeRange,
  GrafanaTheme2,
  LoadingState,
  QueryFixAction,
  RawTimeRange,
  EventBus,
  EventBusWithFiltering,
  SplitOpenOptions,
  SupplementaryQueryType,
<<<<<<< HEAD
  ScopedEventBus,
=======
  hasToggleableQueryFiltersSupport,
>>>>>>> 9571aea6
} from '@grafana/data';
import { selectors } from '@grafana/e2e-selectors';
import { config, getDataSourceSrv, reportInteraction } from '@grafana/runtime';
import { DataQuery } from '@grafana/schema';
import {
  CustomScrollbar,
  ErrorBoundaryAlert,
  Themeable2,
  withTheme2,
  PanelContainer,
  AdHocFilterItem,
} from '@grafana/ui';
import { FILTER_FOR_OPERATOR, FILTER_OUT_OPERATOR } from '@grafana/ui/src/components/Table/types';
import appEvents from 'app/core/app_events';
import { supportedFeatures } from 'app/core/history/richHistoryStorageProvider';
import { MIXED_DATASOURCE_NAME } from 'app/plugins/datasource/mixed/MixedDataSource';
import { getNodeGraphDataFrames } from 'app/plugins/panel/nodeGraph/utils';
import { StoreState } from 'app/types';
import { AbsoluteTimeEvent } from 'app/types/events';

import { getTimeZone } from '../profile/state/selectors';

import { CustomContainer } from './CustomContainer';
import ExploreQueryInspector from './ExploreQueryInspector';
import { ExploreToolbar } from './ExploreToolbar';
import { FlameGraphExploreContainer } from './FlameGraph/FlameGraphExploreContainer';
import { GraphContainer } from './Graph/GraphContainer';
import LogsContainer from './Logs/LogsContainer';
import { LogsSamplePanel } from './Logs/LogsSamplePanel';
import { NoData } from './NoData';
import { NoDataSourceCallToAction } from './NoDataSourceCallToAction';
import { NodeGraphContainer } from './NodeGraph/NodeGraphContainer';
import { QueryRows } from './QueryRows';
import RawPrometheusContainer from './RawPrometheus/RawPrometheusContainer';
import { ResponseErrorContainer } from './ResponseErrorContainer';
import RichHistoryContainer from './RichHistory/RichHistoryContainer';
import { SecondaryActions } from './SecondaryActions';
import TableContainer from './Table/TableContainer';
import { TraceViewContainer } from './TraceView/TraceViewContainer';
import { changeSize } from './state/explorePane';
import { splitOpen } from './state/main';
import {
  addQueryRow,
  modifyQueries,
  scanStart,
  scanStopAction,
  selectIsWaitingForData,
  setQueries,
  setSupplementaryQueryEnabled,
} from './state/query';
import { isSplit } from './state/selectors';
import { makeAbsoluteTime, updateTimeRange } from './state/time';

const getStyles = (theme: GrafanaTheme2) => {
  return {
    exploreMain: css`
      label: exploreMain;
      // Is needed for some transition animations to work.
      position: relative;
      margin-top: 21px;
      display: flex;
      flex-direction: column;
      gap: ${theme.spacing(1)};
    `,
    queryContainer: css`
      label: queryContainer;
      // Need to override normal css class and don't want to count on ordering of the classes in html.
      height: auto !important;
      flex: unset !important;
      display: unset !important;
      padding: ${theme.spacing(1)};
    `,
    exploreContainer: css`
      display: flex;
      flex: 1 1 auto;
      flex-direction: column;
      padding: ${theme.spacing(2)};
      padding-top: 0;
    `,
  };
};

export interface ExploreProps extends Themeable2 {
  exploreId: string;
  theme: GrafanaTheme2;
  eventBus: EventBus;
}

enum ExploreDrawer {
  RichHistory,
  QueryInspector,
}

interface ExploreState {
  openDrawer?: ExploreDrawer;
}

export type Props = ExploreProps & ConnectedProps<typeof connector>;

/**
 * Explore provides an area for quick query iteration for a given datasource.
 * Once a datasource is selected it populates the query section at the top.
 * When queries are run, their results are being displayed in the main section.
 * The datasource determines what kind of query editor it brings, and what kind
 * of results viewers it supports. The state is managed entirely in Redux.
 *
 * SPLIT VIEW
 *
 * Explore can have two Explore areas side-by-side. This is handled in `Wrapper.tsx`.
 * Since there can be multiple Explores (e.g., left and right) each action needs
 * the `exploreId` as first parameter so that the reducer knows which Explore state
 * is affected.
 *
 * DATASOURCE REQUESTS
 *
 * A click on Run Query creates transactions for all DataQueries for all expanded
 * result viewers. New runs are discarding previous runs. Upon completion a transaction
 * saves the result. The result viewers construct their data from the currently existing
 * transactions.
 *
 * The result viewers determine some of the query options sent to the datasource, e.g.,
 * `format`, to indicate eventual transformations by the datasources' result transformers.
 */
export class Explore extends React.PureComponent<Props, ExploreState> {
  scrollElement: HTMLDivElement | undefined;
  absoluteTimeUnsubsciber: Unsubscribable | undefined;
  topOfViewRef = createRef<HTMLDivElement>();
  graphEventBus: EventBusWithFiltering;
  logsEventBus: EventBusWithFiltering;

  constructor(props: Props) {
    super(props);
    this.state = {
      openDrawer: undefined,
    };
    this.graphEventBus = new ScopedEventBus(props.eventBus);
    this.logsEventBus = new ScopedEventBus(props.eventBus);
  }

  componentDidMount() {
    this.absoluteTimeUnsubsciber = appEvents.subscribe(AbsoluteTimeEvent, this.onMakeAbsoluteTime);
  }

  componentWillUnmount() {
    this.absoluteTimeUnsubsciber?.unsubscribe();
  }

  onChangeTime = (rawRange: RawTimeRange) => {
    const { updateTimeRange, exploreId } = this.props;
    updateTimeRange({ exploreId, rawRange });
  };

  // Use this in help pages to set page to a single query
  onClickExample = (query: DataQuery) => {
    this.props.setQueries(this.props.exploreId, [query]);
  };

  onCellFilterAdded = (filter: AdHocFilterItem) => {
    const { value, key, operator } = filter;
    if (operator === FILTER_FOR_OPERATOR) {
      this.onClickFilterLabel(key, value);
    }

    if (operator === FILTER_OUT_OPERATOR) {
      this.onClickFilterOutLabel(key, value);
    }
  };

  /**
   * Used by Logs details.
   * Returns true if all queries have the filter, otherwise false.
   * TODO: In the future, we would like to return active filters based the query that produced the log line.
   * @alpha
   */
  isFilterLabelActive = async (key: string, value: string) => {
    if (!config.featureToggles.toggleLabelsInLogsUI) {
      return false;
    }
    if (this.props.queries.length === 0) {
      return false;
    }
    for (const query of this.props.queries) {
      const ds = await getDataSourceSrv().get(query.datasource);
      if (!hasToggleableQueryFiltersSupport(ds)) {
        return false;
      }
      if (!ds.queryHasFilter(query, { key, value })) {
        return false;
      }
    }
    return true;
  };

  /**
   * Used by Logs details.
   */
  onClickFilterLabel = (key: string, value: string) => {
    this.onModifyQueries({ type: 'ADD_FILTER', options: { key, value } });
  };

  /**
   * Used by Logs details.
   */
  onClickFilterOutLabel = (key: string, value: string) => {
    this.onModifyQueries({ type: 'ADD_FILTER_OUT', options: { key, value } });
  };

  onClickAddQueryRowButton = () => {
    const { exploreId, queryKeys } = this.props;
    this.props.addQueryRow(exploreId, queryKeys.length);
  };

  onMakeAbsoluteTime = () => {
    const { makeAbsoluteTime } = this.props;
    makeAbsoluteTime();
  };

  /**
   * Used by Logs details.
   */
  onModifyQueries = (action: QueryFixAction) => {
    const modifier = async (query: DataQuery, modification: QueryFixAction) => {
      const { datasource } = query;
      if (datasource == null) {
        return query;
      }
      const ds = await getDataSourceSrv().get(datasource);
      if (hasToggleableQueryFiltersSupport(ds) && config.featureToggles.toggleLabelsInLogsUI) {
        return ds.toggleQueryFilter(query, {
          type: modification.type === 'ADD_FILTER' ? 'FILTER_FOR' : 'FILTER_OUT',
          options: modification.options ?? {},
        });
      }
      if (ds.modifyQuery) {
        return ds.modifyQuery(query, modification);
      } else {
        return query;
      }
    };
    this.props.modifyQueries(this.props.exploreId, action, modifier);
  };

  onResize = (size: { height: number; width: number }) => {
    this.props.changeSize(this.props.exploreId, size);
  };

  onStartScanning = () => {
    // Scanner will trigger a query
    this.props.scanStart(this.props.exploreId);
  };

  onStopScanning = () => {
    this.props.scanStopAction({ exploreId: this.props.exploreId });
  };

  onUpdateTimeRange = (absoluteRange: AbsoluteTimeRange) => {
    const { exploreId, updateTimeRange } = this.props;
    updateTimeRange({ exploreId, absoluteRange });
  };

  toggleShowRichHistory = () => {
    this.setState((state) => {
      return {
        openDrawer: state.openDrawer === ExploreDrawer.RichHistory ? undefined : ExploreDrawer.RichHistory,
      };
    });
  };

  toggleShowQueryInspector = () => {
    this.setState((state) => {
      return {
        openDrawer: state.openDrawer === ExploreDrawer.QueryInspector ? undefined : ExploreDrawer.QueryInspector,
      };
    });
  };

  onSplitOpen = (panelType: string) => {
    return async (options?: SplitOpenOptions) => {
      this.props.splitOpen(options);
      if (options && this.props.datasourceInstance) {
        const target = (await getDataSourceSrv().get(options.datasourceUid)).type;
        const source =
          this.props.datasourceInstance.uid === MIXED_DATASOURCE_NAME
            ? get(this.props.queries, '0.datasource.type')
            : this.props.datasourceInstance.type;
        const tracking = {
          origin: 'panel',
          panelType,
          source,
          target,
          exploreId: this.props.exploreId,
        };
        reportInteraction('grafana_explore_split_view_opened', tracking);
      }
    };
  };

  renderEmptyState(exploreContainerStyles: string) {
    return (
      <div className={cx(exploreContainerStyles)}>
        <NoDataSourceCallToAction />
      </div>
    );
  }

  renderNoData() {
    return <NoData />;
  }

  renderCustom(width: number) {
    const { timeZone, queryResponse, absoluteRange, eventBus } = this.props;

    const groupedByPlugin = groupBy(queryResponse?.customFrames, 'meta.preferredVisualisationPluginId');

    return Object.entries(groupedByPlugin).map(([pluginId, frames], index) => {
      return (
        <CustomContainer
          key={index}
          timeZone={timeZone}
          pluginId={pluginId}
          frames={frames}
          state={queryResponse.state}
          absoluteRange={absoluteRange}
          height={400}
          width={width}
          splitOpenFn={this.onSplitOpen(pluginId)}
          eventBus={eventBus}
        />
      );
    });
  }

  renderGraphPanel(width: number) {
    const { graphResult, absoluteRange, timeZone, queryResponse, showFlameGraph } = this.props;

    return (
      <GraphContainer
        data={graphResult!}
        height={showFlameGraph ? 180 : 400}
        width={width}
        absoluteRange={absoluteRange}
        timeZone={timeZone}
        onChangeTime={this.onUpdateTimeRange}
        annotations={queryResponse.annotations}
        splitOpenFn={this.onSplitOpen('graph')}
        loadingState={queryResponse.state}
        eventBus={this.graphEventBus}
      />
    );
  }

  renderTablePanel(width: number) {
    const { exploreId, timeZone } = this.props;
    return (
      <TableContainer
        ariaLabel={selectors.pages.Explore.General.table}
        width={width}
        exploreId={exploreId}
        onCellFilterAdded={this.onCellFilterAdded}
        timeZone={timeZone}
        splitOpenFn={this.onSplitOpen('table')}
      />
    );
  }

  renderRawPrometheus(width: number) {
    const { exploreId, datasourceInstance, timeZone } = this.props;
    return (
      <RawPrometheusContainer
        showRawPrometheus={true}
        ariaLabel={selectors.pages.Explore.General.table}
        width={width}
        exploreId={exploreId}
        onCellFilterAdded={datasourceInstance?.modifyQuery ? this.onCellFilterAdded : undefined}
        timeZone={timeZone}
        splitOpenFn={this.onSplitOpen('table')}
      />
    );
  }

  renderLogsPanel(width: number) {
    const { exploreId, syncedTimes, theme, queryResponse } = this.props;
    const spacing = parseInt(theme.spacing(2).slice(0, -2), 10);
    return (
      <LogsContainer
        exploreId={exploreId}
        loadingState={queryResponse.state}
        syncedTimes={syncedTimes}
        width={width - spacing}
        onClickFilterLabel={this.onClickFilterLabel}
        onClickFilterOutLabel={this.onClickFilterOutLabel}
        onStartScanning={this.onStartScanning}
        onStopScanning={this.onStopScanning}
        eventBus={this.logsEventBus}
        splitOpenFn={this.onSplitOpen('logs')}
        scrollElement={this.scrollElement}
        isFilterLabelActive={this.isFilterLabelActive}
      />
    );
  }

  renderLogsSamplePanel() {
    const { logsSample, timeZone, setSupplementaryQueryEnabled, exploreId, datasourceInstance, queries } = this.props;

    return (
      <LogsSamplePanel
        queryResponse={logsSample.data}
        timeZone={timeZone}
        enabled={logsSample.enabled}
        queries={queries}
        datasourceInstance={datasourceInstance}
        splitOpen={this.onSplitOpen('logsSample')}
        setLogsSampleEnabled={(enabled: boolean) =>
          setSupplementaryQueryEnabled(exploreId, enabled, SupplementaryQueryType.LogsSample)
        }
      />
    );
  }

  renderNodeGraphPanel() {
    const { exploreId, showTrace, queryResponse, datasourceInstance } = this.props;
    const datasourceType = datasourceInstance ? datasourceInstance?.type : 'unknown';

    return (
      <NodeGraphContainer
        dataFrames={this.memoizedGetNodeGraphDataFrames(queryResponse.series)}
        exploreId={exploreId}
        withTraceView={showTrace}
        datasourceType={datasourceType}
        splitOpenFn={this.onSplitOpen('nodeGraph')}
      />
    );
  }

  memoizedGetNodeGraphDataFrames = memoizeOne(getNodeGraphDataFrames);

  renderFlameGraphPanel() {
    const { queryResponse } = this.props;
    return <FlameGraphExploreContainer dataFrames={queryResponse.flameGraphFrames} />;
  }

  renderTraceViewPanel() {
    const { queryResponse, exploreId } = this.props;
    const dataFrames = queryResponse.series.filter((series) => series.meta?.preferredVisualisationType === 'trace');

    return (
      // If there is no data (like 404) we show a separate error so no need to show anything here
      dataFrames.length && (
        <TraceViewContainer
          exploreId={exploreId}
          dataFrames={dataFrames}
          splitOpenFn={this.onSplitOpen('traceView')}
          scrollElement={this.scrollElement}
          queryResponse={queryResponse}
          topOfViewRef={this.topOfViewRef}
        />
      )
    );
  }

  render() {
    const {
      datasourceInstance,
      exploreId,
      graphResult,
      queryResponse,
      isLive,
      theme,
      showMetrics,
      showTable,
      showRawPrometheus,
      showLogs,
      showTrace,
      showCustom,
      showNodeGraph,
      showFlameGraph,
      timeZone,
      showLogsSample,
    } = this.props;
    const { openDrawer } = this.state;
    const styles = getStyles(theme);
    const showPanels = queryResponse && queryResponse.state !== LoadingState.NotStarted;
    const showRichHistory = openDrawer === ExploreDrawer.RichHistory;
    const richHistoryRowButtonHidden = !supportedFeatures().queryHistoryAvailable;
    const showQueryInspector = openDrawer === ExploreDrawer.QueryInspector;
    const showNoData =
      queryResponse.state === LoadingState.Done &&
      [
        queryResponse.logsFrames,
        queryResponse.graphFrames,
        queryResponse.nodeGraphFrames,
        queryResponse.flameGraphFrames,
        queryResponse.tableFrames,
        queryResponse.rawPrometheusFrames,
        queryResponse.traceFrames,
        queryResponse.customFrames,
      ].every((e) => e.length === 0);

    return (
      <CustomScrollbar
        testId={selectors.pages.Explore.General.scrollView}
        autoHeightMin={'100%'}
        scrollRefCallback={(scrollElement) => (this.scrollElement = scrollElement || undefined)}
      >
        <ExploreToolbar exploreId={exploreId} onChangeTime={this.onChangeTime} topOfViewRef={this.topOfViewRef} />
        {datasourceInstance ? (
          <div className={styles.exploreContainer}>
            <PanelContainer className={styles.queryContainer}>
              <QueryRows exploreId={exploreId} />
              <SecondaryActions
                addQueryRowButtonDisabled={isLive}
                // We cannot show multiple traces at the same time right now so we do not show add query button.
                //TODO:unification
                addQueryRowButtonHidden={false}
                richHistoryRowButtonHidden={richHistoryRowButtonHidden}
                richHistoryButtonActive={showRichHistory}
                queryInspectorButtonActive={showQueryInspector}
                onClickAddQueryRowButton={this.onClickAddQueryRowButton}
                onClickRichHistoryButton={this.toggleShowRichHistory}
                onClickQueryInspectorButton={this.toggleShowQueryInspector}
              />
              <ResponseErrorContainer exploreId={exploreId} />
            </PanelContainer>
            <AutoSizer onResize={this.onResize} disableHeight>
              {({ width }) => {
                if (width === 0) {
                  return null;
                }

                return (
                  <main className={cx(styles.exploreMain)} style={{ width }}>
                    <ErrorBoundaryAlert>
                      {showPanels && (
                        <>
                          {showMetrics && graphResult && (
                            <ErrorBoundaryAlert>{this.renderGraphPanel(width)}</ErrorBoundaryAlert>
                          )}
                          {showRawPrometheus && (
                            <ErrorBoundaryAlert>{this.renderRawPrometheus(width)}</ErrorBoundaryAlert>
                          )}
                          {showTable && <ErrorBoundaryAlert>{this.renderTablePanel(width)}</ErrorBoundaryAlert>}
                          {showLogs && <ErrorBoundaryAlert>{this.renderLogsPanel(width)}</ErrorBoundaryAlert>}
                          {showNodeGraph && <ErrorBoundaryAlert>{this.renderNodeGraphPanel()}</ErrorBoundaryAlert>}
                          {showFlameGraph && <ErrorBoundaryAlert>{this.renderFlameGraphPanel()}</ErrorBoundaryAlert>}
                          {showTrace && <ErrorBoundaryAlert>{this.renderTraceViewPanel()}</ErrorBoundaryAlert>}
                          {showLogsSample && <ErrorBoundaryAlert>{this.renderLogsSamplePanel()}</ErrorBoundaryAlert>}
                          {showCustom && <ErrorBoundaryAlert>{this.renderCustom(width)}</ErrorBoundaryAlert>}
                          {showNoData && <ErrorBoundaryAlert>{this.renderNoData()}</ErrorBoundaryAlert>}
                        </>
                      )}
                      {showRichHistory && (
                        <RichHistoryContainer
                          width={width}
                          exploreId={exploreId}
                          onClose={this.toggleShowRichHistory}
                        />
                      )}
                      {showQueryInspector && (
                        <ExploreQueryInspector
                          exploreId={exploreId}
                          width={width}
                          onClose={this.toggleShowQueryInspector}
                          timeZone={timeZone}
                        />
                      )}
                    </ErrorBoundaryAlert>
                  </main>
                );
              }}
            </AutoSizer>
          </div>
        ) : (
          this.renderEmptyState(styles.exploreContainer)
        )}
      </CustomScrollbar>
    );
  }
}

function mapStateToProps(state: StoreState, { exploreId }: ExploreProps) {
  const explore = state.explore;
  const { syncedTimes } = explore;
  const item = explore.panes[exploreId]!;

  const timeZone = getTimeZone(state.user);
  const {
    datasourceInstance,
    queryKeys,
    queries,
    isLive,
    graphResult,
    tableResult,
    logsResult,
    showLogs,
    showMetrics,
    showTable,
    showTrace,
    showCustom,
    absoluteRange,
    queryResponse,
    showNodeGraph,
    showFlameGraph,
    showRawPrometheus,
    supplementaryQueries,
  } = item;

  const loading = selectIsWaitingForData(exploreId)(state);
  const logsSample = supplementaryQueries[SupplementaryQueryType.LogsSample];
  // We want to show logs sample only if there are no log results and if there is already graph or table result
  const showLogsSample = !!(logsSample.dataProvider !== undefined && !logsResult && (graphResult || tableResult));

  return {
    datasourceInstance,
    queryKeys,
    queries,
    isLive,
    graphResult,
    logsResult: logsResult ?? undefined,
    absoluteRange,
    queryResponse,
    syncedTimes,
    timeZone,
    showLogs,
    showMetrics,
    showTable,
    showTrace,
    showCustom,
    showNodeGraph,
    showRawPrometheus,
    showFlameGraph,
    splitted: isSplit(state),
    loading,
    logsSample,
    showLogsSample,
  };
}

const mapDispatchToProps = {
  changeSize,
  modifyQueries,
  scanStart,
  scanStopAction,
  setQueries,
  updateTimeRange,
  makeAbsoluteTime,
  addQueryRow,
  splitOpen,
  setSupplementaryQueryEnabled,
};

const connector = connect(mapStateToProps, mapDispatchToProps);

export default withTheme2(connector(Explore));<|MERGE_RESOLUTION|>--- conflicted
+++ resolved
@@ -16,11 +16,8 @@
   EventBusWithFiltering,
   SplitOpenOptions,
   SupplementaryQueryType,
-<<<<<<< HEAD
   ScopedEventBus,
-=======
   hasToggleableQueryFiltersSupport,
->>>>>>> 9571aea6
 } from '@grafana/data';
 import { selectors } from '@grafana/e2e-selectors';
 import { config, getDataSourceSrv, reportInteraction } from '@grafana/runtime';
