--- conflicted
+++ resolved
@@ -3,12 +3,7 @@
 
 import { DataFrame, DataTransformerConfig, TransformerRegistryItem, FrameMatcherID } from '@grafana/data';
 import { reportInteraction } from '@grafana/runtime';
-<<<<<<< HEAD
 import { ConfirmModal, HorizontalGroup } from '@grafana/ui';
-=======
-import { ConfirmModal } from '@grafana/ui';
-import { OperationRowHelp } from 'app/core/components/QueryOperationRow/OperationRowHelp';
->>>>>>> 6f785f72
 import {
   QueryOperationAction,
   QueryOperationToggleAction,
