import React from 'react';
import AutoSizer from 'react-virtualized-auto-sizer';

import { AbsoluteTimeRange, FieldConfigSource, toUtc } from '@grafana/data';
import { PanelRenderer } from '@grafana/runtime';
import { Field, PanelChrome, Input } from '@grafana/ui';

import { SceneObjectBase } from '../core/SceneObjectBase';
import { SceneComponentProps, SceneLayoutChildState } from '../core/types';
import { VariableDependencyConfig } from '../variables/VariableDependencyConfig';

import { SceneDragHandle } from './SceneDragHandle';

export interface VizPanelState extends SceneLayoutChildState {
  title?: string;
  pluginId: string;
  options?: object;
  fieldConfig?: FieldConfigSource;
}

export class VizPanel extends SceneObjectBase<VizPanelState> {
  public static Component = ScenePanelRenderer;
  public static Editor = VizPanelEditor;

  protected _variableDependency = new VariableDependencyConfig(this, {
    statePaths: ['title'],
  });

  public onSetTimeRange = (timeRange: AbsoluteTimeRange) => {
    const sceneTimeRange = this.getTimeRange();
    sceneTimeRange.setState({
      raw: {
        from: toUtc(timeRange.from),
        to: toUtc(timeRange.to),
      },
      from: toUtc(timeRange.from),
      to: toUtc(timeRange.to),
    });
  };
}

function ScenePanelRenderer({ model }: SceneComponentProps<VizPanel>) {
  const { title, pluginId, options, fieldConfig, ...state } = model.useState();
  const { data } = model.getData().useState();
  const layout = model.getLayout();
  const isDraggable = layout.state.isDraggable ? state.isDraggable : false;
  const dragHandle = <SceneDragHandle layoutKey={layout.state.key!} />;

  const titleInterpolated = model.interpolate(title);

  return (
    <AutoSizer>
      {({ width, height }) => {
        if (width < 3 || height < 3) {
          return null;
        }

        return (
<<<<<<< HEAD
          <PanelChrome title={titleInterpolated} width={width} height={height}>
=======
          <PanelChrome title={title} width={width} height={height} leftItems={isDraggable ? [dragHandle] : undefined}>
>>>>>>> 93b4b915
            {(innerWidth, innerHeight) => (
              <>
                <PanelRenderer
                  title="Raw data"
                  pluginId={pluginId}
                  width={innerWidth}
                  height={innerHeight}
                  data={data}
                  options={options}
                  fieldConfig={fieldConfig}
                  onOptionsChange={() => {}}
                  onChangeTimeRange={model.onSetTimeRange}
                />
              </>
            )}
          </PanelChrome>
        );
      }}
    </AutoSizer>
  );
}

ScenePanelRenderer.displayName = 'ScenePanelRenderer';

function VizPanelEditor({ model }: SceneComponentProps<VizPanel>) {
  const { title } = model.useState();

  return (
    <Field label="Title">
      <Input defaultValue={title} onBlur={(evt) => model.setState({ title: evt.currentTarget.value })} />
    </Field>
  );
}<|MERGE_RESOLUTION|>--- conflicted
+++ resolved
@@ -56,11 +56,12 @@
         }
 
         return (
-<<<<<<< HEAD
-          <PanelChrome title={titleInterpolated} width={width} height={height}>
-=======
-          <PanelChrome title={title} width={width} height={height} leftItems={isDraggable ? [dragHandle] : undefined}>
->>>>>>> 93b4b915
+          <PanelChrome
+            title={titleInterpolated}
+            width={width}
+            height={height}
+            leftItems={isDraggable ? [dragHandle] : undefined}
+          >
             {(innerWidth, innerHeight) => (
               <>
                 <PanelRenderer
