--- conflicted
+++ resolved
@@ -14,21 +14,12 @@
 import { VizPanel } from './VizPanel';
 
 export function VizPanelRenderer({ model }: SceneComponentProps<VizPanel>) {
-<<<<<<< HEAD
-  const { title, options, fieldConfig, pluginId, pluginLoadError, $data, timeOverrideInfo, ...state } =
-    model.useState();
-  const [ref, { width, height }] = useMeasure();
-  const plugin = model.getPlugin();
-  const { data } = sceneGraph.getData(model).useState();
-  const layout = sceneGraph.getLayout(model);
-  const titleItems = [];
-=======
   const { title, options, fieldConfig, pluginId, pluginLoadError, $data, placement } = model.useState();
   const [ref, { width, height }] = useMeasure();
   const plugin = model.getPlugin();
   const { data } = sceneGraph.getData(model).useState();
   const parentLayout = sceneGraph.getLayout(model);
->>>>>>> 78d7f11b
+  const titleItems = [];
 
   // TODO: this should probably be parentLayout.isDraggingEnabled() ? placement?.isDraggable : false
   // The current logic is not correct, just because parent layout itself is not draggable does not mean children are not
