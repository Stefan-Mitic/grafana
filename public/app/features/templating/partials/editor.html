--- conflicted
+++ resolved
@@ -124,11 +124,7 @@
               Step count <tip>How many times should the current time range be divided to calculate the value</tip>
             </span>
             <div class="gf-form-select-wrapper max-width-10" ng-show="current.auto">
-<<<<<<< HEAD
-              <select class="gf-form-input" ng-model="current.auto_count" ng-options="f for f in [2,3,4,5,10,20,30,40,50,100,200,300,400,500]" ng-change="runQuery()"></select>
-=======
               <select class="gf-form-input" ng-model="current.auto_count" ng-options="f for f in [1,2,3,4,5,10,20,30,40,50,100,200,300,400,500]" ng-change="runQuery()"></select>
->>>>>>> 8e3f22d3
             </div>
           </div>
           <div class="gf-form">
